--- conflicted
+++ resolved
@@ -126,47 +126,6 @@
 
 #[derive(Debug, Clone, PartialEq, Eq, Serialize)]
 pub enum TokenKind {
-<<<<<<< HEAD
-    Keyword(Keyword),   // reserved keywords
-    Identifier(String), // [a-zA-Z](A-Za-z0-9_)*
-    BigUInt(BigUint),   // (0-9)*
-    Dot,                // .
-    DoubleDot,          // ..
-    Comma,              // ,
-    Colon,              // :
-    DoubleColon,        // ::
-    LeftParen,          // (
-    RightParen,         // )
-    LeftBracket,        // [
-    RightBracket,       // ]
-    LeftCurlyBracket,   // {
-    RightCurlyBracket,  // }
-    SemiColon,          // ;
-    Slash,              // /
-    Percent,            // %
-    LeftDoubleArrow,    // <<
-    Comment(String),    // // comment
-    Greater,            // >
-    Less,               // <
-    Equal,              // =
-    DoubleEqual,        // ==
-    NotEqual,           // !=
-    Plus,               // +
-    Minus,              // -
-    RightArrow,         // ->
-    Star,               // *
-    DoubleStar,         // **
-    Ampersand,          // &
-    DoubleAmpersand,    // &&
-    Pipe,               // |
-    DoublePipe,         // ||
-    Exclamation,        // !
-    Question,           // ?
-    PlusEqual,          // +=
-    MinusEqual,         // -=
-    StarEqual,          // *=
-                        //    Literal,               // "thing"
-=======
     Keyword(Keyword),      // reserved keywords
     Identifier(String),    // [a-zA-Z](A-Za-z0-9_)*
     BigUInt(BigUint),      // (0-9)*
@@ -183,6 +142,8 @@
     RightCurlyBracket,     // }
     SemiColon,             // ;
     Slash,                 // /
+    Percent,               // %
+    LeftDoubleArrow,       // <<
     Comment(String),       // // comment
     Greater,               // >
     Less,                  // <
@@ -193,6 +154,7 @@
     Minus,                 // -
     RightArrow,            // ->
     Star,                  // *
+    DoubleStar,            // **
     Ampersand,             // &
     DoubleAmpersand,       // &&
     Pipe,                  // |
@@ -203,7 +165,6 @@
     MinusEqual,            // -=
     StarEqual,             // *=
     StringLiteral(String), // "thing"
->>>>>>> a9a83b8d
 }
 
 impl Display for TokenKind {
