use num_bigint::BigUint;
use num_traits::ToPrimitive;
use serde::Serialize;
use std::collections::HashMap;

use crate::{
    backends::Backend,
    constants::Span,
    error::{Error, ErrorKind, Result},
    imports::FnKind,
    parser::{
        types::{
            FnSig, ForLoopArgument, GenericParameters, Ident, Range, Stmt, StmtKind, Symbolic, Ty,
            TyKind,
        },
        CustomType, Expr, ExprKind, FunctionDef, Op2,
    },
    syntax::{is_generic_parameter, is_type},
    type_checker::{ConstInfo, FnInfo, FullyQualified, StructInfo, TypeChecker},
};

pub mod ast;

/// ExprMonoInfo holds the monomorphized expression node and its resolved type.
#[derive(Debug, Clone)]
pub struct ExprMonoInfo {
    /// The monomorphized expression node.
    pub expr: Expr,

    /// The resolved type of the expression node.
    /// The generic types shouldn't be presented in this field.
    pub typ: Option<TyKind>,

    /// Propagated constant value
    pub constant: Option<PropagatedConstant>,
}

#[derive(Debug, Clone)]
pub enum PropagatedConstant {
    Single(BigUint),
    Array(Vec<PropagatedConstant>),
    Custom(HashMap<Ident, PropagatedConstant>),
}

impl PropagatedConstant {
    pub fn as_single(&self) -> BigUint {
        match self {
            PropagatedConstant::Single(v) => v.clone(),
            _ => panic!("expected single value"),
        }
    }

    pub fn as_array(&self) -> Vec<BigUint> {
        match self {
            PropagatedConstant::Array(v) => v.iter().map(|c| c.as_single()).collect(),
            _ => panic!("expected array value"),
        }
    }

    pub fn as_custom(&self) -> HashMap<Ident, BigUint> {
        match self {
            PropagatedConstant::Custom(v) => {
                v.iter().map(|(k, c)| (k.clone(), c.as_single())).collect()
            }
            _ => panic!("expected custom value"),
        }
    }
}

/// impl From trait for single value
impl From<BigUint> for PropagatedConstant {
    fn from(v: BigUint) -> Self {
        PropagatedConstant::Single(v)
    }
}

impl ExprMonoInfo {
    pub fn new(expr: Expr, typ: Option<TyKind>, value: Option<PropagatedConstant>) -> Self {
        Self {
            expr,
            typ,
            constant: value,
        }
    }

    /// There can be case expression node doesn't have a type.
    /// For example, the ExprKind::Assignment won't return a type.
    pub fn new_notype(expr: Expr) -> Self {
        Self {
            expr,
            typ: None,
            constant: None,
        }
    }
}

/// MTypeInfo holds the resolved type info to pass within a function scope.
/// It is stored in the scope context environment [MonomorphizedFnEnv].
#[derive(Debug, Clone)]
pub struct MTypeInfo {
    /// Some type information.
    pub typ: TyKind,

    /// Store constant value
    pub constant: Option<PropagatedConstant>,

    /// The span of the variable declaration.
    pub span: Span,
}

impl MTypeInfo {
    pub fn new(typ: &TyKind, span: Span, value: Option<PropagatedConstant>) -> Self {
        Self {
            typ: typ.clone(),
            span,
            constant: value,
        }
    }
}

/// A storage to manage the variables in function scopes.
#[derive(Default, Debug, Clone)]
pub struct MonomorphizedFnEnv {
    current_scope: usize,

    vars: HashMap<String, (usize, MTypeInfo)>,
}

impl MonomorphizedFnEnv {
    /// Creates a new TypeEnv
    pub fn new() -> Self {
        Self::default()
    }

    /// Enters a scoped block.
    pub fn nest(&mut self) {
        self.current_scope += 1;
    }

    /// Exits a scoped block.
    pub fn pop(&mut self) {
        self.current_scope = self.current_scope.checked_sub(1).expect("scope bug");

        self.vars
            .retain(|_, (scope, _)| *scope <= self.current_scope);
    }

    /// Returns true if a scope is a prefix of our scope.
    pub fn is_in_scope(&self, prefix_scope: usize) -> bool {
        self.current_scope >= prefix_scope
    }

    /// Stores type information about a local variable.
    pub fn store_type(&mut self, ident: &str, type_info: &MTypeInfo) -> Result<()> {
        match self
            .vars
            .insert(ident.to_string(), (self.current_scope, type_info.clone()))
        {
            Some(_) => Err(Error::new(
                "mast",
                ErrorKind::DuplicateDefinition(ident.to_string()),
                type_info.span,
            )),
            None => Ok(()),
        }
    }

    /// Retrieves type information on a variable, given a name.
    /// If the variable is not in scope, return None.
    pub fn get_type_info(&self, ident: &str) -> Option<&MTypeInfo> {
        if let Some((scope, type_info)) = self.vars.get(ident) {
            if self.is_in_scope(*scope) {
                Some(type_info)
            } else {
                None
            }
        } else {
            None
        }
    }
}

impl<B: Backend> FnInfo<B> {
    /// Resolves the generic values based on observed arguments.
    pub fn resolve_generic_signature(
        &mut self,
        observed_args: &[ExprMonoInfo],
        ctx: &mut MastCtx<B>,
    ) -> Result<FnSig> {
        match self.kind {
            FnKind::BuiltIn(ref mut sig, _, _) => {
                sig.resolve_generic_values(observed_args, ctx)?;
            }
            FnKind::Native(ref mut func) => {
                func.sig.resolve_generic_values(observed_args, ctx)?;
            }
        };

        Ok(self.resolved_sig())
    }

    /// Returns the resolved signature of the function.
    pub fn resolved_sig(&self) -> FnSig {
        let fn_sig = self.sig();

        let (ret_typed, fn_args_typed) = if let Some(resolved) = &fn_sig.generics.resolved_sig {
            (resolved.return_type.clone(), resolved.arguments.clone())
        } else {
            (fn_sig.return_type.clone(), fn_sig.arguments.clone())
        };

        FnSig {
            name: fn_sig.monomorphized_name(),
            arguments: fn_args_typed,
            return_type: ret_typed,
            ..fn_sig.clone()
        }
    }
}

impl FnSig {
    /// Recursively resolve a type based on generic values
    pub fn resolve_type<B: Backend>(&self, typ: &TyKind, ctx: &mut MastCtx<B>) -> TyKind {
        match typ {
            TyKind::Array(ty, size) => TyKind::Array(Box::new(self.resolve_type(ty, ctx)), *size),
            TyKind::GenericSizedArray(ty, sym) => {
                let val = sym.eval(&self.generics, &ctx.tast);
                TyKind::Array(
                    Box::new(self.resolve_type(ty, ctx)),
                    val.to_u32().expect("array size exceeded u32"),
                )
            }
            TyKind::Tuple(typs) => {
                let typs: Vec<TyKind> = typs.iter().map(|ty| self.resolve_type(ty, ctx)).collect();
                TyKind::Tuple(typs)
            }
            _ => typ.clone(),
        }
    }

    /// Resolve generic values for each generic parameter
    pub fn resolve_generic_values<B: Backend>(
        &mut self,
        observed: &[ExprMonoInfo],
        ctx: &mut MastCtx<B>,
    ) -> Result<()> {
        for (sig_arg, observed_arg) in self.arguments.clone().iter().zip(observed) {
            let observed_ty = observed_arg.typ.clone().expect("expected type");
            match (&sig_arg.typ.kind, &observed_ty) {
                (TyKind::GenericSizedArray(_, _), TyKind::Array(_, _))
                | (TyKind::Array(_, _), TyKind::Array(_, _)) => {
                    self.resolve_generic_array(
                        &sig_arg.typ.kind,
                        &observed_ty,
                        observed_arg.expr.span,
                    )?;
                }
                // if generics in tuple
                (TyKind::Tuple(sig_arg_typs), TyKind::Tuple(observed_arg_typs)) => {
                    for (sig_arg_typ, observed_arg_typ) in
                        sig_arg_typs.iter().zip(observed_arg_typs)
                    {
                        self.resolve_generic_array(
                            &sig_arg_typ,
                            &observed_arg_typ,
                            observed_arg.expr.span,
                        )?;
                    }
                }
                // const NN: Field
                _ => {
                    if is_generic_parameter(sig_arg.name.value.as_str()) {
                        if let Some(cst) = &observed_arg.constant {
                            self.generics.assign(
                                &sig_arg.name.value,
                                cst.as_single(),
                                observed_arg.expr.span,
                            )?;
                        } else {
                            return Err(error(
                                ErrorKind::GenericValueExpected(sig_arg.name.value.clone()),
                                observed_arg.expr.span,
                            ));
                        }
                    }
                }
            }
        }

        // resolve the argument types
        let mut resolved_args = vec![];
        for arg in &self.arguments {
            let resolved_arg_typ = self.resolve_type(&arg.typ.kind, ctx);
            let mut resolved_arg = arg.clone();
            resolved_arg.typ = Ty {
                kind: resolved_arg_typ,
                span: arg.typ.span,
            };
            resolved_args.push(resolved_arg);
        }

        // resolve the return type
        let mut return_type: Option<Ty> = None;
        if let Some(ty) = &self.return_type {
            let ret_typed = self.resolve_type(&ty.kind, ctx);
            return_type = Some(Ty {
                kind: ret_typed,
                span: ty.span,
            });
        }

        // store the resolved types in arguments and return
        self.generics.resolve_sig(resolved_args, return_type);

        Ok(())
    }
}

/// A context to store the last node id for the monomorphized AST.
#[derive(Debug)]
pub struct MastCtx<B>
where
    B: Backend,
{
    tast: TypeChecker<B>,
    generic_func_scope: Option<usize>,
    // new fully qualified function name as the key, old fully qualified function name as the value
    functions_instantiated: HashMap<FullyQualified, FullyQualified>,
    // new method name as the key, old method name as the value
    methods_instantiated: HashMap<(FullyQualified, String), String>,
    // cache for [PropagatedConstant] values from instantiated methods
    cst_method_cache: HashMap<(FullyQualified, String), PropagatedConstant>,
    // cache for [PropagatedConstant] values from instantiated functions
    cst_fn_cache: HashMap<FullyQualified, PropagatedConstant>,
}

impl<B: Backend> MastCtx<B> {
    pub fn new(tast: TypeChecker<B>) -> Self {
        Self {
            tast,
            generic_func_scope: Some(0),
            functions_instantiated: HashMap::new(),
            methods_instantiated: HashMap::new(),
            cst_method_cache: HashMap::new(),
            cst_fn_cache: HashMap::new(),
        }
    }

    pub fn next_node_id(&mut self) -> usize {
        let new_node_id = self.tast.last_node_id() + 1;
        self.tast.update_node_id(new_node_id);
        new_node_id
    }

    pub fn start_monomorphize_func(&mut self) {
        self.generic_func_scope = Some(self.generic_func_scope.unwrap() + 1);
    }

    pub fn finish_monomorphize_func(&mut self) {
        self.generic_func_scope = Some(self.generic_func_scope.unwrap() - 1);
    }

    pub fn add_monomorphized_fn(
        &mut self,
        old_qualified: FullyQualified,
        new_qualified: FullyQualified,
        fn_info: &FnInfo<B>,
    ) {
        self.tast
            .add_monomorphized_fn(new_qualified.clone(), fn_info);
        self.functions_instantiated
            .insert(new_qualified, old_qualified);
    }

    pub fn add_monomorphized_method(
        &mut self,
        struct_qualified: FullyQualified,
        old_method_name: &str,
        method_name: &str,
        fn_info: &FunctionDef,
    ) {
        self.tast
            .add_monomorphized_method(struct_qualified.clone(), method_name, fn_info);

        self.methods_instantiated.insert(
            (struct_qualified, method_name.to_string()),
            old_method_name.to_string(),
        );
    }

    pub fn clear_generic_fns(&mut self) {
        for (new, old) in &self.functions_instantiated {
            // don't remove the instantiated function with no generic arguments
            if new != old {
                self.tast.remove_fn(old);
            }
        }

        for ((struct_qualified, new), old) in &self.methods_instantiated {
            // don't remove the instantiated method with no generic arguments
            if new != old {
                self.tast.remove_method(struct_qualified, old);
            }
        }
    }
}

impl Symbolic {
    /// Evaluate symbolic size to an integer.
    pub fn eval<B: Backend>(&self, gens: &GenericParameters, tast: &TypeChecker<B>) -> BigUint {
        match self {
            Symbolic::Concrete(v) => v.clone(),
            Symbolic::Constant(var) => {
                let qualified = FullyQualified::local(var.value.clone());
                let cst = tast.const_info(&qualified).expect("constant not found");

                // convert to u32
                let bigint: BigUint = cst.value[0].into();
                bigint.try_into().expect("biguint too large")
            }
            Symbolic::Generic(g) => gens.get(&g.value),
            Symbolic::Add(a, b) => a.eval(gens, tast) + b.eval(gens, tast),
            Symbolic::Sub(a, b) => a.eval(gens, tast) - b.eval(gens, tast),
            Symbolic::Mul(a, b) => a.eval(gens, tast) * b.eval(gens, tast),
        }
    }
}

#[derive(Debug, Clone, Serialize)]
/// Mast relies on the TAST for the information about the "unresolved" types to monomorphize.
/// Things such as loading the function AST and struct AST from fully qualified names.
/// After monomorphization process, the following data will be updated:
/// - Resolved types. This can be used to determine the size of a type.
/// - Instantiated functions. The circuit writer will load the instantiated function AST by node id.
/// - Monomorphized AST is generated for the circuit writer to walk through and compute.
pub struct Mast<B: Backend>(#[serde(bound = "TypeChecker<B>: Serialize")] pub TypeChecker<B>);

impl<B: Backend> Mast<B> {
    /// Returns the concrete type for the given expression node.
    pub fn expr_type(&self, expr: &Expr) -> Option<&TyKind> {
        self.0.expr_type(expr)
    }

    /// Returns the struct info for the given fully qualified name.
    pub fn struct_info(&self, qualified: &FullyQualified) -> Option<&StructInfo> {
        self.0.struct_info(qualified)
    }

    /// Returns the constant variable info for the given fully qualified name.
    pub fn const_info(&self, qualified: &FullyQualified) -> Option<&ConstInfo<B::Field>> {
        self.0.const_info(qualified)
    }

    /// Returns the function info by fully qualified name.
    pub fn fn_info(&self, qualified: &FullyQualified) -> Option<&FnInfo<B>> {
        self.0.fn_info(qualified)
    }

<<<<<<< HEAD
    pub fn size_of(&self, typ: &TyKind) -> usize {
        self.0.size_of(typ)
=======
    // TODO: might want to memoize that at some point
    /// Returns the number of field elements contained in the given type.
    pub(crate) fn size_of(&self, typ: &TyKind) -> usize {
        match typ {
            TyKind::Field { .. } => 1,
            TyKind::Custom { module, name } => {
                let qualified = FullyQualified::new(module, name);
                let struct_info = self
                    .struct_info(&qualified)
                    .expect("bug in the mast: cannot find struct info");

                let mut sum = 0;

                for (_, t, _) in &struct_info.fields {
                    sum += self.size_of(t);
                }

                sum
            }
            TyKind::Array(typ, len) => (*len as usize) * self.size_of(typ),
            TyKind::GenericSizedArray(_, _) => {
                unreachable!("generic arrays should have been resolved")
            }
            TyKind::Bool => 1,
            TyKind::String(s) => s.len(),
            TyKind::Tuple(typs) => typs.iter().map(|ty| self.size_of(ty)).sum(),
        }
>>>>>>> cd26e9a3
    }
}
/// Monomorphize the main function.
/// This is the entry point of the monomorphization process.
/// It stores the monomorphized AST at the end.
pub fn monomorphize<B: Backend>(tast: TypeChecker<B>) -> Result<Mast<B>> {
    let mut ctx = MastCtx::new(tast);

    let qualified = FullyQualified::local("main".to_string());
    let mut main_fn = ctx
        .tast
        .fn_info(&qualified)
        .expect("main function not found")
        .clone();

    let mut func_def = match &main_fn.kind {
        // `fn main() { ... }`
        FnKind::Native(function) => function.clone(),
        _ => Err(Error::new(
            "Backend - Monomorphize",
            ErrorKind::UnexpectedError("Main function must be native"),
            Span::default(),
        ))?,
    };

    // create a new typed fn environment to type check the function
    let mut mono_fn_env = MonomorphizedFnEnv::default();

    // store variables and their types in the fn_env
    for arg in &func_def.sig.arguments {
        // store the args' type in the fn environment
        mono_fn_env.store_type(
            &arg.name.value,
            &MTypeInfo::new(&arg.typ.kind, arg.span, None),
        )?;
    }

    // monomorphize main function body
    let (stmts, _) = monomorphize_block(
        &mut ctx,
        &mut mono_fn_env,
        &func_def.body,
        func_def.sig.return_type.as_ref(),
    )?;

    // override the main function AST with the monomorphized version
    func_def.body = stmts;
    main_fn.kind = FnKind::Native(func_def);

    ctx.tast.add_monomorphized_fn(qualified, &main_fn);

    ctx.clear_generic_fns();

    Ok(Mast(ctx.tast))
}

/// Recursively monomorphize an expression node.
/// It does two things:
/// - Monomorphize the expression node with the inferred generic values.
/// - Typecheck the resolved type.
fn monomorphize_expr<B: Backend>(
    ctx: &mut MastCtx<B>,
    expr: &Expr,
    mono_fn_env: &mut MonomorphizedFnEnv,
) -> Result<ExprMonoInfo> {
    let expr_mono: ExprMonoInfo = match &expr.kind {
        ExprKind::FieldAccess { lhs, rhs } => {
            let lhs_mono = monomorphize_expr(ctx, lhs, mono_fn_env)?;

            // obtain the type of the field
            let (module, struct_name) = match lhs_mono.typ {
                Some(TyKind::Custom { module, name }) => (module, name),
                _ => Err(Error::new(
                    "Monomorphize Expr",
                    ErrorKind::UnexpectedError("field access must be done on a custom struct"),
                    expr.span,
                ))?,
            };

            // get struct info
            let qualified = FullyQualified::new(&module, &struct_name);
            let struct_info = ctx
                .tast
                .struct_info(&qualified)
                .expect("this struct is not defined, or you're trying to access a field of a struct defined in a third-party library");

            // find field type
            let typ = struct_info
                .fields
                .iter()
                .find(|(name, _, _)| name == &rhs.value)
                .map(|(_, typ, _)| typ.clone());

            let mexpr = expr.to_mast(
                ctx,
                &ExprKind::FieldAccess {
                    lhs: Box::new(lhs_mono.expr),
                    rhs: rhs.clone(),
                },
            );

            // propagate the constant value
            let cst = lhs_mono.constant.and_then(|c| match c {
                PropagatedConstant::Custom(map) => map.get(rhs).cloned(),
                _ => None,
            });

            ExprMonoInfo::new(mexpr, typ, cst)
        }

        // `module::fn_name(args)`
        ExprKind::FnCall {
            module,
            fn_name,
            args,
            unsafe_attr,
        } => {
            // compute the observed arguments types
            let mut observed = Vec::with_capacity(args.len());
            for arg in args {
                let node = monomorphize_expr(ctx, arg, mono_fn_env)?;
                observed.push(node);
            }

            // retrieve the function signature
            let old_qualified = FullyQualified::new(module, &fn_name.value);
            let mut fn_info = ctx
                .tast
                .fn_info(&old_qualified)
                .expect("function not found")
                .to_owned();

            let args_mono = observed.clone().into_iter().map(|e| e.expr).collect();

            let resolved_sig = fn_info.resolve_generic_signature(&observed, ctx)?;

            let mono_qualified = FullyQualified::new(module, &resolved_sig.name.value);

            // check if this function is already monomorphized
            let res = if ctx.functions_instantiated.contains_key(&mono_qualified) {
                let mexpr = expr.to_mast(
                    ctx,
                    &ExprKind::FnCall {
                        module: module.clone(),
                        fn_name: resolved_sig.name,
                        args: args_mono,
                        unsafe_attr: *unsafe_attr,
                    },
                );
                let resolved_sig = &fn_info.sig().generics.resolved_sig;

                let typ = resolved_sig
                    .as_ref()
                    .and_then(|sig| sig.return_type.clone().map(|t| t.kind));

                // retrieve the constant value from the cache
                let cst = ctx.cst_fn_cache.get(&mono_qualified).cloned();

                (ExprMonoInfo::new(mexpr, typ, cst), fn_info)
            } else {
                // monomorphize the function call
                let (fn_info_mono, typ, cst) =
                    instantiate_fn_call(ctx, fn_info, &observed, expr.span)?;

                // cache the constant value
                if let Some(cst) = cst.clone() {
                    ctx.cst_fn_cache.insert(mono_qualified.clone(), cst);
                }

                let fn_name_mono = &fn_info_mono.sig().name;
                let mexpr = expr.to_mast(
                    ctx,
                    &ExprKind::FnCall {
                        module: module.clone(),
                        fn_name: fn_name_mono.clone(),
                        args: args_mono,
                        unsafe_attr: *unsafe_attr,
                    },
                );

                let new_qualified = FullyQualified::new(module, &fn_name_mono.value);
                ctx.add_monomorphized_fn(old_qualified, new_qualified, &fn_info_mono);

                (ExprMonoInfo::new(mexpr, typ, cst), fn_info_mono)
            };

            // check if all observed args are constants
            let all_cst_args = observed.iter().all(|f| f.constant.is_some());
            // IR writer to evaluate hints that only require constant inputs
            if res.1.is_hint && all_cst_args {
                let mut ir = crate::circuit_writer::ir::IRWriter::<B> {
                    typed: ctx.tast.clone(),
                    logs: vec![],
                };
                let cst_args = observed.into_iter().map(|f| f.constant.unwrap()).collect();
                let fn_def = res.1.native().unwrap();
                let val = ir.evaluate(fn_def, cst_args)?;
                let mut mono_info: ExprMonoInfo = res.0;

                mono_info.constant = Some(val);
                mono_info
            } else {
                res.0
            }
        }

        // `lhs.method_name(args)`
        ExprKind::MethodCall {
            lhs,
            method_name,
            args,
        } => {
            // retrieve struct name on the lhs
            let lhs_mono = monomorphize_expr(ctx, lhs, mono_fn_env)?;
            let (module, struct_name) = match lhs_mono.clone().typ {
                Some(TyKind::Custom { module, name }) => (module, name),
                _ => return Err(error(ErrorKind::MethodCallOnNonCustomStruct, expr.span)),
            };

            // get struct info
            let struct_qualified = FullyQualified::new(&module, &struct_name);
            let struct_info = ctx
                .tast
                .struct_info(&struct_qualified)
                .ok_or(error(
                    ErrorKind::UndefinedStruct(struct_name.clone()),
                    lhs.span,
                ))?
                .clone();

            // get method info
            let method_type = struct_info
                .methods
                .get(&method_name.value)
                .expect("method not found on custom struct (TODO: better error)");

            let fn_kind = FnKind::Native(method_type.clone());
            let mut fn_info = FnInfo {
                kind: fn_kind,
                is_hint: false,
                span: method_type.span,
            };

            // compute the observed arguments types
            let mut observed = Vec::with_capacity(args.len());
            if let Some(self_arg) = fn_info.sig().arguments.first() {
                if self_arg.name.value == "self" {
                    observed.push(monomorphize_expr(ctx, lhs, mono_fn_env)?);
                }
            }

            let mut args_mono = vec![];
            for arg in args {
                let expr_mono = monomorphize_expr(ctx, arg, mono_fn_env)?;
                observed.push(expr_mono.clone());
                args_mono.push(expr_mono.expr);
            }

            let resolved_sig = fn_info.resolve_generic_signature(&observed, ctx)?;

            // check if this function is already monomorphized
            if ctx
                .methods_instantiated
                .contains_key(&(struct_qualified.clone(), resolved_sig.name.value.clone()))
            {
                let mexpr = expr.to_mast(
                    ctx,
                    &ExprKind::MethodCall {
                        lhs: Box::new(lhs_mono.expr),
                        method_name: resolved_sig.name,
                        args: args_mono,
                    },
                );
                let typ = resolved_sig.return_type.clone().map(|t| t.kind);

                // retrieve the constant value from the cache
                let cst = ctx
                    .cst_method_cache
                    .get(&(struct_qualified.clone(), method_name.value.clone()))
                    .cloned();

                ExprMonoInfo::new(mexpr, typ, cst)
            } else {
                // monomorphize the function call
                let (fn_info_mono, typ, cst) =
                    instantiate_fn_call(ctx, fn_info, &observed, expr.span)?;
                // cache the constant value
                if let Some(cst) = cst.clone() {
                    ctx.cst_method_cache
                        .insert((struct_qualified.clone(), method_name.value.clone()), cst);
                }

                let fn_name_mono = &fn_info_mono.sig().name;
                let mexpr = expr.to_mast(
                    ctx,
                    &ExprKind::MethodCall {
                        lhs: Box::new(lhs_mono.expr),
                        method_name: fn_name_mono.clone(),
                        args: args_mono,
                    },
                );

                let fn_def = fn_info_mono.native().ok_or_else(|| {
                    Error::new(
                        "monomorphize-expr-MethodCall",
                        ErrorKind::UnexpectedError("Function kind is not native"),
                        fn_info_mono.span,
                    )
                })?;

                ctx.tast
                    .add_monomorphized_method(struct_qualified, &fn_name_mono.value, fn_def);

                ExprMonoInfo::new(mexpr, typ, cst)
            }
        }

        ExprKind::Assignment { lhs, rhs } => {
            // compute type of lhs
            let lhs_mono = monomorphize_expr(ctx, lhs, mono_fn_env)?;

            // and is of the same type as the rhs
            let rhs_mono = monomorphize_expr(ctx, rhs, mono_fn_env)?;

            let lhs_typ = lhs_mono.typ.unwrap();
            let rhs_typ = rhs_mono.typ.unwrap();

            if !lhs_typ.match_expected(&rhs_typ, true) {
                return Err(error(
                    ErrorKind::AssignmentTypeMismatch(lhs_typ, rhs_typ),
                    expr.span,
                ));
            }

            let mexpr = expr.to_mast(
                ctx,
                &ExprKind::Assignment {
                    lhs: Box::new(lhs_mono.expr),
                    rhs: Box::new(rhs_mono.expr),
                },
            );

            ExprMonoInfo::new_notype(mexpr)
        }

        ExprKind::BinaryOp {
            op,
            lhs,
            rhs,
            protected,
        } => {
            let lhs_mono = monomorphize_expr(ctx, lhs, mono_fn_env)?;
            let rhs_mono = monomorphize_expr(ctx, rhs, mono_fn_env)?;

            let typ = match op {
                Op2::Equality => Some(TyKind::Bool),
                Op2::Inequality => Some(TyKind::Bool),
                Op2::LessThan => Some(TyKind::Bool),
                Op2::Addition
                | Op2::Subtraction
                | Op2::Multiplication
                | Op2::Division
                | Op2::Rem
                | Op2::LShift
                | Op2::Pow
                | Op2::BoolAnd
                | Op2::BoolOr => lhs_mono.typ,
            };

            let ExprMonoInfo { expr: lhs_expr, .. } = lhs_mono;
            let ExprMonoInfo { expr: rhs_expr, .. } = rhs_mono;

            // fold constants
            let cst = match (&lhs_mono.constant, &rhs_mono.constant) {
                (Some(PropagatedConstant::Single(lhs)), Some(PropagatedConstant::Single(rhs))) => {
                    match op {
                        Op2::Addition => Some(lhs + rhs),
                        Op2::Subtraction => {
                            if lhs < rhs {
                                // throw error
                                return Err(error(
                                    ErrorKind::NegativeLhsLessThanRhs(
                                        lhs.to_string(),
                                        rhs.to_string(),
                                    ),
                                    expr.span,
                                ));
                            }
                            Some(lhs - rhs)
                        }
                        Op2::Multiplication => Some(lhs * rhs),
                        Op2::Division => Some(lhs / rhs),
                        _ => None,
                    }
                }
                _ => None,
            };

            match cst {
                Some(v) => {
                    let mexpr = expr.to_mast(
                        ctx,
                        &ExprKind::BinaryOp {
                            op: op.clone(),
                            protected: *protected,
                            lhs: Box::new(lhs_expr),
                            rhs: Box::new(rhs_expr),
                        },
                    );

                    ExprMonoInfo::new(mexpr, typ, Some(PropagatedConstant::from(v)))
                }
                // keep as is
                _ => {
                    let mexpr = expr.to_mast(
                        ctx,
                        &ExprKind::BinaryOp {
                            op: op.clone(),
                            protected: *protected,
                            lhs: Box::new(lhs_expr),
                            rhs: Box::new(rhs_expr),
                        },
                    );

                    ExprMonoInfo::new(mexpr, typ, None)
                }
            }
        }

        ExprKind::Negated(inner) => {
            // todo: can constant be negative?
            let inner_mono = monomorphize_expr(ctx, inner, mono_fn_env)?;

            let mexpr = expr.to_mast(ctx, &ExprKind::Negated(Box::new(inner_mono.expr)));

            ExprMonoInfo::new(mexpr, inner_mono.typ, None)
        }

        ExprKind::Not(inner) => {
            let inner_mono = monomorphize_expr(ctx, inner, mono_fn_env)?;

            let mexpr = expr.to_mast(ctx, &ExprKind::Not(Box::new(inner_mono.expr)));

            ExprMonoInfo::new(mexpr, Some(TyKind::Bool), None)
        }

        ExprKind::BigUInt(inner) => {
            let mexpr = expr.to_mast(ctx, &ExprKind::BigUInt(inner.clone()));

            ExprMonoInfo::new(
                mexpr,
                Some(TyKind::Field { constant: true }),
                Some(PropagatedConstant::from(inner.clone())),
            )
        }

        ExprKind::Bool(inner) => {
            let mexpr = expr.to_mast(ctx, &ExprKind::Bool(*inner));

            ExprMonoInfo::new(mexpr, Some(TyKind::Bool), None)
        }

        ExprKind::StringLiteral(inner) => {
            let mexpr = expr.to_mast(ctx, &ExprKind::StringLiteral(inner.clone()));
            let string_literal_val: Vec<PropagatedConstant> = inner
                .chars()
                .map(|char| PropagatedConstant::Single(BigUint::from(char as u8)))
                .collect();
            ExprMonoInfo::new(
                mexpr,
                Some(TyKind::String(inner.clone())),
                Some(PropagatedConstant::Array(string_literal_val)),
            )
        }

        // mod::path.of.var
        // it could be also a generic variable
        ExprKind::Variable { module, name } => {
            let qualified = FullyQualified::new(module, &name.value);

            let res = if is_generic_parameter(&name.value) {
                let mtype = mono_fn_env.get_type_info(&name.value).unwrap();
                let cst = mtype.constant.clone().unwrap().as_single();
                let mexpr = expr.to_mast(ctx, &ExprKind::BigUInt(BigUint::from(cst)));

                ExprMonoInfo::new(mexpr, Some(mtype.typ.clone()), mtype.constant.clone())
            } else if is_type(&name.value) {
                let mtype = TyKind::Custom {
                    module: module.clone(),
                    name: name.value.clone(),
                };

                let mexpr = expr.to_mast(
                    ctx,
                    &ExprKind::Variable {
                        module: module.clone(),
                        name: name.clone(),
                    },
                );

                ExprMonoInfo::new(mexpr, Some(mtype), None)
            } else if let Some(cst) = ctx.tast.const_info(&qualified) {
                // if it's a variable,
                // check if it's a constant first
                let bigint: BigUint = cst.value[0].into();
                let mexpr = expr.to_mast(ctx, &ExprKind::BigUInt(bigint.clone()));

                ExprMonoInfo::new(
                    mexpr,
                    Some(TyKind::Field { constant: true }),
                    Some(PropagatedConstant::from(bigint)),
                )
            } else {
                // otherwise it's a local variable
                let mexpr = expr.to_mast(
                    ctx,
                    &ExprKind::Variable {
                        module: module.clone(),
                        name: name.clone(),
                    },
                );

                let mtype = mono_fn_env.get_type_info(&name.value).unwrap().clone();
                ExprMonoInfo::new(mexpr, Some(mtype.typ), mtype.constant)
            };

            res
        }

        ExprKind::ArrayOrTupleAccess { container, idx } => {
            // get type of lhs
            let array_mono = monomorphize_expr(ctx, container, mono_fn_env)?;
            let id_mono = monomorphize_expr(ctx, idx, mono_fn_env)?;

            // get type of element
            let el_typ = match array_mono.typ {
                Some(TyKind::Array(typkind, _)) => Some(*typkind),
                Some(TyKind::Tuple(typs)) => match &idx.kind {
                    ExprKind::BigUInt(index) => Some(typs[index.to_usize().unwrap()].clone()),
                    _ => Err(Error::new(
                        "Non constant container access",
                        ErrorKind::ExpectedConstant,
                        expr.span,
                    ))?,
                },
                _ => Err(Error::new(
                    "Container Access",
                    ErrorKind::UnexpectedError(
                        "Attempting to access container when type is not an container",
                    ),
                    expr.span,
                ))?,
            };

            let mexpr = expr.to_mast(
                ctx,
                &ExprKind::ArrayOrTupleAccess {
                    container: Box::new(array_mono.expr),
                    idx: Box::new(id_mono.expr),
                },
            );

            // note that circuit write does the boundary check

            ExprMonoInfo::new(mexpr, el_typ, None)
        }

        ExprKind::ArrayDeclaration(items) => {
            let len: u32 = items.len().try_into().expect("array too large");

            let mut tykind: Option<TyKind> = None;

            let mut items_mono = vec![];

            for item in items {
                let item_mono = monomorphize_expr(ctx, item, mono_fn_env)?;
                items_mono.push(item_mono.clone());

                if let Some(tykind) = &tykind {
                    if !tykind.match_expected(&item_mono.clone().typ.unwrap(), true) {
                        return Err(error(
                            ErrorKind::MismatchType(tykind.clone(), item_mono.typ.unwrap()),
                            expr.span,
                        ));
                    }
                } else {
                    tykind = item_mono.typ;
                }
            }

            let mexpr = expr.to_mast(
                ctx,
                &ExprKind::ArrayDeclaration(items_mono.into_iter().map(|e| e.expr).collect()),
            );

            let item_typ = tykind.expect("expected a value");

            let typ = TyKind::Array(Box::new(item_typ), len);
            ExprMonoInfo::new(mexpr, Some(typ), None)
        }

        ExprKind::IfElse { cond, then_, else_ } => {
            let cond_mono = monomorphize_expr(ctx, cond, mono_fn_env)?;

            // compute type of if/else branches
            let then_mono = monomorphize_expr(ctx, then_, mono_fn_env)?;
            let else_mono = monomorphize_expr(ctx, else_, mono_fn_env)?;

            // make sure that the type of then_ and else_ match
            let is_match = match (&then_mono.typ, &else_mono.typ) {
                // generics not allowed as they should have been monomorphized
                (Some(then_typ), Some(else_typ)) => then_typ.match_expected(else_typ, true),
                _ => Err(Error::new(
                    "If-Else Monomorphization",
                    ErrorKind::UnexpectedError("Could not resolve type for the `if-else` branch"),
                    expr.span,
                ))?,
            };

            if !is_match {
                Err(Error::new(
                    "If-Else Monomorphization",
                    ErrorKind::UnexpectedError(
                        "`if` branch and `else` branch must have matching types",
                    ),
                    expr.span,
                ))?
            }

            let mexpr = expr.to_mast(
                ctx,
                &ExprKind::IfElse {
                    cond: Box::new(cond_mono.expr),
                    then_: Box::new(then_mono.expr),
                    else_: Box::new(else_mono.expr),
                },
            );

            ExprMonoInfo::new(mexpr, then_mono.typ, None)
        }

        ExprKind::CustomTypeDeclaration { custom, fields } => {
            let CustomType {
                module,
                name,
                span: _,
            } = custom;
            let qualified = FullyQualified::new(module, name);
            let struct_info = ctx
                .tast
                .struct_info(&qualified)
                .ok_or_else(|| error(ErrorKind::UndefinedStruct(name.clone()), expr.span))?;

            let defined_fields = &struct_info.fields.clone();

            let mut fields_mono = vec![];

            for (defined, observed) in defined_fields.iter().zip(fields) {
                let ident = observed.0.clone();
                if defined.0 != ident.value {
                    return Err(error(
                        ErrorKind::InvalidStructField(defined.0.clone(), ident.value.clone()),
                        expr.span,
                    ));
                }

                let observed_mono = &monomorphize_expr(ctx, &observed.1, mono_fn_env)?;
                let typ_mono = observed_mono.typ.as_ref().expect("expected a value");

                if !typ_mono.match_expected(&defined.1, true) {
                    return Err(error(
                        ErrorKind::InvalidStructFieldType(defined.1.clone(), typ_mono.clone()),
                        expr.span,
                    ));
                }

                fields_mono.push((
                    ident,
                    observed_mono.expr.clone(),
                    observed_mono.constant.clone(),
                ));
            }

            let mexpr = expr.to_mast(
                ctx,
                &ExprKind::CustomTypeDeclaration {
                    custom: custom.clone(),
                    // extract a tuple of first two elements
                    fields: fields_mono
                        .iter()
                        .map(|(a, b, _)| (a.clone(), b.clone()))
                        .collect(),
                },
            );

            let cst_fields = {
                let csts = HashMap::from_iter(
                    fields_mono
                        .into_iter()
                        .filter(|(_, _, cst)| cst.is_some())
                        .map(|(ident, _, cst)| (ident, cst.unwrap())),
                );
                if csts.is_empty() {
                    None
                } else {
                    Some(PropagatedConstant::Custom(csts))
                }
            };

            ExprMonoInfo::new(
                mexpr,
                Some(TyKind::Custom {
                    module: module.clone(),
                    name: name.clone(),
                }),
                cst_fields,
            )
        }
        ExprKind::RepeatedArrayInit { item, size } => {
            let item_mono = monomorphize_expr(ctx, item, mono_fn_env)?;
            let size_mono = monomorphize_expr(ctx, size, mono_fn_env)?;

            let item_typ = item_mono.typ.expect("expected a value");
            let mexpr = expr.to_mast(
                ctx,
                &ExprKind::RepeatedArrayInit {
                    item: Box::new(item_mono.expr),
                    size: Box::new(size_mono.expr),
                },
            );

            if let Some(cst) = size_mono.constant {
                let arr_typ = TyKind::Array(
                    Box::new(item_typ),
                    cst.as_single().to_u32().expect("array size too large"),
                );
                ExprMonoInfo::new(mexpr, Some(arr_typ), None)
            } else {
                return Err(error(ErrorKind::InvalidArraySize, expr.span));
            }
        }

        ExprKind::TupleDeclaration(items) => {
            // checking the size of the tuple
            let _: u32 = items.len().try_into().expect("tuple too large");

            let items_mono: Vec<ExprMonoInfo> = items
                .iter()
                .map(|item| monomorphize_expr(ctx, item, mono_fn_env).unwrap())
                .collect();

            let typs: Vec<TyKind> = items_mono
                .iter()
                .cloned()
                .map(|item_mono| item_mono.typ.unwrap())
                .collect();

            let mexpr = expr.to_mast(
                ctx,
                &ExprKind::ArrayDeclaration(items_mono.into_iter().map(|e| e.expr).collect()),
            );

            let typ = TyKind::Tuple(typs);
            ExprMonoInfo::new(mexpr, Some(typ), None)
        }
    };

    if let Some(typ) = &expr_mono.typ {
        ctx.tast
            .add_monomorphized_type(expr_mono.expr.node_id, typ.clone());
    }

    Ok(expr_mono)
}

/// Monomorphize a block of statements.
pub fn monomorphize_block<B: Backend>(
    ctx: &mut MastCtx<B>,
    mono_fn_env: &mut MonomorphizedFnEnv,
    stmts: &[Stmt],
    expected_return: Option<&Ty>,
) -> Result<(Vec<Stmt>, Option<ExprMonoInfo>)> {
    mono_fn_env.nest();

    let mut ret_expr_mono = None;

    let mut stmts_mono = vec![];

    for stmt in stmts {
        if let Some((stmt, expr_mono)) = monomorphize_stmt(ctx, mono_fn_env, stmt)? {
            stmts_mono.push(stmt);

            // only return stmt can return `ExprMonoInfo` which contains propagated constants
            if expr_mono.is_some() {
                ret_expr_mono = expr_mono;
            }
        }
    }

    let return_typ = if let Some(expr_mono) = ret_expr_mono.clone() {
        expr_mono.typ
    } else {
        None
    };

    // check the return
    if let (Some(expected), Some(observed)) = (expected_return, return_typ.clone()) {
        if !observed.match_expected(&expected.kind, true) {
            return Err(error(
                ErrorKind::ReturnTypeMismatch(observed.clone(), expected.kind.clone()),
                expected.span,
            ));
        }
    };

    mono_fn_env.pop();

    Ok((stmts_mono, ret_expr_mono))
}

/// Monomorphize a statement.
pub fn monomorphize_stmt<B: Backend>(
    ctx: &mut MastCtx<B>,
    mono_fn_env: &mut MonomorphizedFnEnv,
    stmt: &Stmt,
) -> Result<Option<(Stmt, Option<ExprMonoInfo>)>> {
    let res = match &stmt.kind {
        StmtKind::Assign { mutable, lhs, rhs } => {
            let rhs_mono = monomorphize_expr(ctx, rhs, mono_fn_env)?;
            let typ = rhs_mono.typ.as_ref().expect("expected a type");
            let type_info = MTypeInfo::new(typ, lhs.span, rhs_mono.constant);

            // store the type of lhs in the env
            mono_fn_env.store_type(&lhs.value, &type_info)?;

            let stmt_mono = Stmt {
                kind: StmtKind::Assign {
                    mutable: *mutable,
                    lhs: lhs.clone(),
                    rhs: Box::new(rhs_mono.expr),
                },
                span: stmt.span,
            };

            Some((stmt_mono, None))
        }
        StmtKind::ForLoop {
            var,
            argument,
            body,
        } => {
            // enter a new scope
            mono_fn_env.nest();

            let argument_mono = match argument {
                ForLoopArgument::Range(range) => {
                    mono_fn_env.store_type(
                        &var.value,
                        // because we don't unroll the loop in the monomorphized AST,
                        // there is no constant value to propagate.
                        &MTypeInfo::new(&TyKind::Field { constant: true }, var.span, None),
                    )?;

                    let start_mono = monomorphize_expr(ctx, &range.start, mono_fn_env)?;
                    let end_mono = monomorphize_expr(ctx, &range.end, mono_fn_env)?;

                    if start_mono.constant.is_none() || end_mono.constant.is_none() {
                        return Err(error(ErrorKind::InvalidRangeSize, stmt.span));
                    }

                    if start_mono.constant.unwrap().as_single()
                        > end_mono.constant.unwrap().as_single()
                    {
                        return Err(error(ErrorKind::InvalidRangeSize, stmt.span));
                    }

                    let range_mono = Range {
                        start: start_mono.expr,
                        end: end_mono.expr,
                        span: range.span,
                    };
                    ForLoopArgument::Range(range_mono)
                }
                ForLoopArgument::Iterator(iterator) => {
                    let iterator_mono = monomorphize_expr(ctx, iterator, mono_fn_env)?;
                    let array_element_type = match iterator_mono.typ {
                        Some(TyKind::Array(t, _)) => t,
                        _ => Err(Error::new(
                            "Monomorphize Stmt - ForLoopArgument",
                            ErrorKind::UnexpectedError(
                                "Expected array while monomorphizing iterator's type",
                            ),
                            stmt.span,
                        ))?,
                    };

                    mono_fn_env.store_type(
                        &var.value,
                        &MTypeInfo::new(&array_element_type, var.span, None),
                    )?;
                    ForLoopArgument::Iterator(Box::new(iterator_mono.expr))
                }
            };

            let (stmts_mono, _) = monomorphize_block(ctx, mono_fn_env, body, None)?;
            let loop_stmt_mono = Stmt {
                kind: StmtKind::ForLoop {
                    var: var.clone(),
                    argument: argument_mono,
                    body: stmts_mono,
                },
                span: stmt.span,
            };

            // exit the scope
            mono_fn_env.pop();

            Some((loop_stmt_mono, None))
        }
        StmtKind::Expr(expr) => {
            let expr_mono = monomorphize_expr(ctx, expr, mono_fn_env)?;
            let stmt_mono = Stmt {
                kind: StmtKind::Expr(Box::new(expr_mono.expr)),
                span: stmt.span,
            };

            Some((stmt_mono, None))
        }
        StmtKind::Return(res) => {
            let expr_mono = monomorphize_expr(ctx, res, mono_fn_env)?;
            let stmt_mono = Stmt {
                kind: StmtKind::Return(Box::new(expr_mono.expr.clone())),
                span: stmt.span,
            };

            Some((stmt_mono, Some(expr_mono)))
        }
        StmtKind::Comment(_) => None,
    };

    Ok(res)
}

/// Overall, the function call checking process is as follows:
/// 1. resolve generic values from observed function args
/// 2. propagate the resolved values within the function body
/// 3. type check the observed return and the resolved expected return
pub fn instantiate_fn_call<B: Backend>(
    ctx: &mut MastCtx<B>,
    fn_info: FnInfo<B>,
    args: &[ExprMonoInfo],
    span: Span,
) -> Result<(FnInfo<B>, Option<TyKind>, Option<PropagatedConstant>)> {
    ctx.start_monomorphize_func();

    let fn_sig = fn_info.sig();

    // canonicalize the arguments depending on method call or not
    let expected: Vec<_> = fn_sig.arguments.iter().collect();

    let ignore_arg_types = match fn_info.kind {
        FnKind::BuiltIn(_, _, ignore) => ignore,
        FnKind::Native(_) => false,
    };

    // check argument length
    if expected.len() != args.len() {
        if !ignore_arg_types {
            return Err(error(
                ErrorKind::MismatchFunctionArguments(args.len(), expected.len()),
                span,
            ));
        }
    }

    // create a context for the function call
    let mono_fn_env = &mut MonomorphizedFnEnv::new();

    // store the values for generic parameters in the env
    for gen in &fn_sig.generics.names() {
        let val = fn_sig.generics.get(gen);
        mono_fn_env.store_type(
            gen,
            &MTypeInfo::new(
                &TyKind::Field { constant: true },
                span,
                Some(PropagatedConstant::from(val)),
            ),
        )?;
    }

    // store the types of the arguments in the env
    for (sig_arg, mono_info) in expected.iter().zip(args) {
        let arg_name = &sig_arg.name.value;

        // generic parameters should have been stored in the env
        if is_generic_parameter(arg_name) {
            continue;
        }

        let typ = mono_info.typ.as_ref().expect("expected a value");
        mono_fn_env.store_type(
            arg_name,
            &MTypeInfo::new(typ, mono_info.expr.span, mono_info.constant.clone()),
        )?;
    }

    let sig_typed = fn_info.resolved_sig();
    let ret_typed = sig_typed.return_type.clone();

    // construct the monomorphized function AST
    let (func_def, mono_info) = match fn_info.kind {
        FnKind::BuiltIn(_, handle, ignore_arg_types) => (
            FnInfo {
                kind: FnKind::BuiltIn(sig_typed, handle, ignore_arg_types),
                ..fn_info
            },
            // todo: we will need to propagate the constant value from builtin function as well
            None,
        ),
        FnKind::Native(fn_def) => {
            let (stmts_typed, mono_info) =
                monomorphize_block(ctx, mono_fn_env, &fn_def.body, ret_typed.as_ref())?;

            (
                FnInfo {
                    kind: FnKind::Native(FunctionDef {
                        sig: sig_typed,
                        body: stmts_typed,
                        ..fn_def
                    }),
                    is_hint: fn_info.is_hint,
                    span: fn_info.span,
                },
                mono_info,
            )
        }
    };

    ctx.finish_monomorphize_func();

    let cst = mono_info.and_then(|c| c.constant);

    Ok((func_def, ret_typed.map(|t| t.kind), cst))
}
pub fn error(kind: ErrorKind, span: Span) -> Error {
    Error::new("mast", kind, span)
}<|MERGE_RESOLUTION|>--- conflicted
+++ resolved
@@ -456,38 +456,8 @@
         self.0.fn_info(qualified)
     }
 
-<<<<<<< HEAD
     pub fn size_of(&self, typ: &TyKind) -> usize {
         self.0.size_of(typ)
-=======
-    // TODO: might want to memoize that at some point
-    /// Returns the number of field elements contained in the given type.
-    pub(crate) fn size_of(&self, typ: &TyKind) -> usize {
-        match typ {
-            TyKind::Field { .. } => 1,
-            TyKind::Custom { module, name } => {
-                let qualified = FullyQualified::new(module, name);
-                let struct_info = self
-                    .struct_info(&qualified)
-                    .expect("bug in the mast: cannot find struct info");
-
-                let mut sum = 0;
-
-                for (_, t, _) in &struct_info.fields {
-                    sum += self.size_of(t);
-                }
-
-                sum
-            }
-            TyKind::Array(typ, len) => (*len as usize) * self.size_of(typ),
-            TyKind::GenericSizedArray(_, _) => {
-                unreachable!("generic arrays should have been resolved")
-            }
-            TyKind::Bool => 1,
-            TyKind::String(s) => s.len(),
-            TyKind::Tuple(typs) => typs.iter().map(|ty| self.size_of(ty)).sum(),
-        }
->>>>>>> cd26e9a3
     }
 }
 /// Monomorphize the main function.
