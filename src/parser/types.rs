--- conflicted
+++ resolved
@@ -1,9 +1,6 @@
 use educe::Educe;
-<<<<<<< HEAD
+use num_bigint::BigUint;
 use serde_with::serde_as;
-=======
-use num_bigint::BigUint;
->>>>>>> 83e3491f
 use std::{
     collections::{HashMap, HashSet},
     fmt::Display,
