use educe::Educe;
use std::{
    collections::{HashMap, HashSet},
    fmt::Display,
    hash::{Hash, Hasher},
    str::FromStr,
};

use ark_ff::{Field, Zero};
use num_traits::ToPrimitive;
use serde::{Deserialize, Serialize};

use crate::{
    cli::packages::UserRepo,
    constants::Span,
    error::{Error, ErrorKind, Result},
    lexer::{Keyword, Token, TokenKind, Tokens},
    mast::ExprMonoInfo,
    stdlib::builtins::BUILTIN_FN_NAMES,
    syntax::{is_generic_parameter, is_type},
};

use super::{CustomType, Expr, ExprKind, Op2, ParserCtx, StructDef};

pub fn parse_type_declaration(
    ctx: &mut ParserCtx,
    tokens: &mut Tokens,
    ident: Ident,
) -> Result<Expr> {
    if !is_type(&ident.value) {
        return Err(ctx.error(
            ErrorKind::UnexpectedError(
                "this looks like a type declaration but not on a type (types start with an uppercase)",
            ), ident.span));
    }

    let mut span = ident.span;

    // Thing { x: 1, y: 2 }
    //       ^
    tokens.bump(ctx);

    let mut fields = vec![];

    // Thing { x: 1, y: 2 }
    //         ^^^^^^^^^^^^
    loop {
        // Thing { x: 1, y: 2 }
        //                    ^
        if let Some(Token {
            kind: TokenKind::RightCurlyBracket,
            ..
        }) = tokens.peek()
        {
            tokens.bump(ctx);
            break;
        };

        // Thing { x: 1, y: 2 }
        //         ^
        let field_name = Ident::parse(ctx, tokens)?;

        // Thing { x: 1, y: 2 }
        //          ^
        tokens.bump_expected(ctx, TokenKind::Colon)?;

        // Thing { x: 1, y: 2 }
        //            ^
        let field_value = Expr::parse(ctx, tokens)?;
        span = span.merge_with(field_value.span);
        fields.push((field_name, field_value));

        // Thing { x: 1, y: 2 }
        //             ^      ^
        match tokens.bump_err(ctx, ErrorKind::InvalidEndOfLine)? {
            Token {
                kind: TokenKind::Comma,
                ..
            } => (),
            Token {
                kind: TokenKind::RightCurlyBracket,
                ..
            } => break,
            _ => return Err(ctx.error(ErrorKind::InvalidEndOfLine, ctx.last_span())),
        };
    }

    Ok(Expr::new(
        ctx,
        ExprKind::CustomTypeDeclaration {
            custom: CustomType {
                module: ModulePath::Local,
                name: ident.value,
                span: ident.span,
            },
            fields,
        },
        span,
    ))
}

pub fn parse_fn_call_args(ctx: &mut ParserCtx, tokens: &mut Tokens) -> Result<(Vec<Expr>, Span)> {
    let start = tokens.bump(ctx).expect("parser error: parse_fn_call_args"); // (
    let mut span = start.span;

    let mut args = vec![];
    loop {
        let pp = tokens.peek();

        match pp {
            Some(x) => match x.kind {
                // ,
                TokenKind::Comma => {
                    tokens.bump(ctx);
                }

                // )
                TokenKind::RightParen => {
                    let end = tokens.bump(ctx).unwrap();
                    span = span.merge_with(end.span);
                    break;
                }

                // an argument (as expression)
                _ => {
                    let arg = Expr::parse(ctx, tokens)?;

                    args.push(arg);
                }
            },

            None => {
                return Err(ctx.error(
                    ErrorKind::InvalidFnCall("unexpected end of function call"),
                    ctx.last_span(),
                ))
            }
        }
    }

    Ok((args, span))
}

pub fn is_numeric(typ: &TyKind) -> bool {
    matches!(typ, TyKind::Field { .. })
}

//~
//~ ## Type
//~
//~ Backus–Naur Form (BNF) grammar:
//~
//~ type ::=
//~     | /[A-Z] (A-Za-z0-9)*/
//~     | "[" type ";" numeric "]"
//~
//~ numeric ::= /[0-9]+/
//~

#[derive(Debug, Clone, Serialize, Deserialize)]
pub struct Ty {
    pub kind: TyKind,
    pub span: Span,
}

/// The module preceding structs, functions, or variables.
#[derive(Default, Debug, Clone, Serialize, Deserialize, Hash, PartialEq, Eq)]
pub enum ModulePath {
    #[default]
    /// This is a local type, not imported from another module.
    Local,

    /// This is a type imported from another module.
    Alias(Ident),

    /// This is a type imported from another module,
    /// fully-qualified (as `user::repo`) thanks to the name resolution pass of the compiler.
    Absolute(UserRepo),
}

#[derive(Debug, Clone, Serialize, Deserialize, PartialEq, Eq, Hash)]
pub enum Symbolic {
    /// A literal number
    Concrete(u32),
    /// Point to a constant variable
    Constant(Ident),
    /// Generic parameter
    Generic(Ident),
    Add(Box<Symbolic>, Box<Symbolic>),
    Mul(Box<Symbolic>, Box<Symbolic>),
}

impl Display for Symbolic {
    fn fmt(&self, f: &mut std::fmt::Formatter<'_>) -> std::fmt::Result {
        match self {
            Symbolic::Concrete(n) => write!(f, "{}", n),
            Symbolic::Constant(ident) => write!(f, "{}", ident.value),
            Symbolic::Generic(ident) => write!(f, "{}", ident.value),
            Symbolic::Add(lhs, rhs) => write!(f, "{} + {}", lhs, rhs),
            Symbolic::Mul(lhs, rhs) => write!(f, "{} * {}", lhs, rhs),
        }
    }
}

impl Symbolic {
    /// Extract all generic parameters.
    /// Since the function signature syntax doesn't support <N, M> to declare generics,
    /// we need to extract the implicit generic parameters from the function arguments.
    /// Then they will be attached to [FnSig]
    pub fn extract_generics(&self) -> HashSet<String> {
        let mut generics = HashSet::new();

        match self {
            Symbolic::Concrete(_) => (),
            Symbolic::Constant(ident) => {
                generics.insert(ident.value.clone());
            }
            Symbolic::Generic(ident) => {
                generics.insert(ident.value.clone());
            }
            Symbolic::Add(lhs, rhs) | Symbolic::Mul(lhs, rhs) => {
                generics.extend(lhs.extract_generics());
                generics.extend(rhs.extract_generics());
            }
        }

        generics
    }

    /// Parse from an expression node recursively.
    pub fn parse(node: &Expr) -> Result<Self> {
        match &node.kind {
            ExprKind::BigUInt(n) => Ok(Symbolic::Concrete(n.to_u32().unwrap())),
            ExprKind::Variable { module: _, name } => {
                if is_generic_parameter(&name.value) {
                    Ok(Symbolic::Generic(name.clone()))
                } else {
                    Ok(Symbolic::Constant(name.clone()))
                }
            }
            ExprKind::BinaryOp {
                op,
                lhs,
                rhs,
                protected: _,
            } => {
                let lhs = Symbolic::parse(lhs)?;
                let rhs = Symbolic::parse(rhs);

                match op {
                    Op2::Addition => Ok(Symbolic::Add(Box::new(lhs), Box::new(rhs?))),
                    Op2::Multiplication => Ok(Symbolic::Mul(Box::new(lhs), Box::new(rhs?))),
                    _ => Err(Error::new(
                        "mast",
                        ErrorKind::InvalidSymbolicSize,
                        node.span,
                    )),
                }
            }
            _ => Err(Error::new(
                "mast",
                ErrorKind::InvalidSymbolicSize,
                node.span,
            )),
        }
    }
}

#[derive(Debug, Clone, Serialize, Deserialize, PartialEq, Eq, Hash)]
pub enum TyKind {
    /// The main primitive type. 'Nuf said.
    Field { constant: bool },

    /// Custom / user-defined types
    Custom { module: ModulePath, name: String },

    /// An array of a fixed size.
    Array(Box<TyKind>, u32),

    /// A boolean (`true` or `false`).
    Bool,
    // Tuple(Vec<TyKind>),
    // Bool,
    // U8,
    // U16,
    // U32,
    // U64,
    /// An array with symbolic size.
    /// This is an intermediate type.
    /// After monomorphized, it will be converted to `Array`.
    GenericSizedArray(Box<TyKind>, Symbolic),
}

impl TyKind {
    /// A less strict checks when comparing with generic types.
    pub fn match_expected(&self, expected: &TyKind) -> bool {
        match (self, expected) {
            (TyKind::Field { .. }, TyKind::Field { .. }) => true,
            (TyKind::Array(lhs, lhs_size), TyKind::Array(rhs, rhs_size)) => {
                lhs_size == rhs_size && lhs.match_expected(rhs)
            }
            // the checks on the generic arrays can be done in MAST
            (TyKind::GenericSizedArray(lhs, _), TyKind::GenericSizedArray(rhs, _))
            | (TyKind::Array(lhs, _), TyKind::GenericSizedArray(rhs, _))
            | (TyKind::GenericSizedArray(lhs, _), TyKind::Array(rhs, _)) => lhs.match_expected(rhs),
            (
                TyKind::Custom { module, name },
                TyKind::Custom {
                    module: expected_module,
                    name: expected_name,
                },
            ) => module == expected_module && name == expected_name,
            (x, y) if x == y => true,
            _ => false,
        }
    }

    /// An exact match check, assuming there is no generic type.
    pub fn same_as(&self, other: &TyKind) -> bool {
        match (self, other) {
            (TyKind::Field { .. }, TyKind::Field { .. }) => true,
            (TyKind::Array(lhs, lhs_size), TyKind::Array(rhs, rhs_size)) => {
                lhs_size == rhs_size && lhs.same_as(rhs)
            }
            (
                TyKind::Custom { module, name },
                TyKind::Custom {
                    module: expected_module,
                    name: expected_name,
                },
            ) => module == expected_module && name == expected_name,
            (x, y) if x == y => true,
            _ => false,
        }
    }

    /// Recursively extract generic parameters from GenericArray type
    /// it should be able to extract generic parameter 'N' 'M' from [[Field; N], M]
    pub fn extract_generics(&self) -> HashSet<String> {
        let mut generics = HashSet::new();

        match self {
            TyKind::Field { .. } => (),
            TyKind::Bool => (),
            TyKind::Custom { .. } => (),
            // e.g [[Field; N], 3]
            TyKind::Array(ty, _) => {
                generics.extend(ty.extract_generics());
            }
            // e.g [[Field; N], M]
            TyKind::GenericSizedArray(ty, sym) => {
                generics.extend(ty.extract_generics());
                generics.extend(sym.extract_generics());
            }
        }

        generics
    }
}

impl Display for TyKind {
    fn fmt(&self, f: &mut std::fmt::Formatter<'_>) -> std::fmt::Result {
        match self {
            TyKind::Custom { module, name } => match module {
                ModulePath::Absolute(user_repo) => write!(
                    f,
                    "a `{module}::{submodule}::{name}` struct",
                    name = name,
                    module = user_repo.user,
                    submodule = user_repo.repo
                ),
                ModulePath::Alias(module) => write!(
                    f,
                    "a `{module}::{name}` struct",
                    name = name,
                    module = module.value
                ),
                ModulePath::Local => write!(f, "a `{}` struct", name),
            },
            TyKind::Field { constant } => {
                write!(
                    f,
                    "{}",
                    if *constant {
                        "a constant field element"
                    } else {
                        "a field element"
                    }
                )
            }
            TyKind::Array(ty, size) => write!(f, "[{}; {}]", ty, size),
            TyKind::Bool => write!(f, "Bool"),
            TyKind::GenericSizedArray(ty, size) => write!(f, "[{}; {}]", ty, size),
        }
    }
}

impl Ty {
    pub fn reserved_types(module: ModulePath, name: Ident) -> TyKind {
        match name.value.as_ref() {
            "Field" | "Bool" if !matches!(module, ModulePath::Local) => {
                panic!("reserved types cannot be in a module (TODO: better error)")
            }
            // Default the `constant` to false, as here has no context for const attribute.
            // For a function argument and it is with const attribute,
            // the `constant` will be corrected to true by the `FunctionDef::parse_args` parser.
            "Field" => TyKind::Field { constant: false },
            "Bool" => TyKind::Bool,
            _ => TyKind::Custom {
                module,
                name: name.value,
            },
        }
    }

    pub fn parse(ctx: &mut ParserCtx, tokens: &mut Tokens) -> Result<Self> {
        let token = tokens.bump_err(ctx, ErrorKind::MissingType)?;

        match token.kind {
            // module::Type or Type
            // ^^^^^^^^^^^^    ^^^^
            TokenKind::Identifier(ty_name) => {
                let maybe_module = Ident::new(ty_name.clone(), token.span);
                let (module, name, _span) = if is_type(&ty_name) {
                    // Type
                    // ^^^^
                    (ModulePath::Local, maybe_module, token.span)
                } else {
                    // module::Type
                    //       ^^
                    tokens.bump_expected(ctx, TokenKind::DoubleColon)?;

                    // module::Type
                    //         ^^^^
                    let (name, span) = match tokens.bump(ctx) {
                        Some(Token {
                            kind: TokenKind::Identifier(name),
                            span,
                        }) => (name, span),
                        _ => return Err(ctx.error(ErrorKind::MissingType, ctx.last_span())),
                    };

                    let name = Ident::new(name, span);
                    let span = token.span.merge_with(span);

                    (ModulePath::Alias(maybe_module), name, span)
                };

                let ty_kind = Self::reserved_types(module, name);

                Ok(Self {
                    kind: ty_kind,
                    span: token.span,
                })
            }

            // array
            // [type; size]
            // ^
            TokenKind::LeftBracket => {
                let span = token.span;

                // [type; size]
                //   ^
                let ty = Ty::parse(ctx, tokens)?;

                // [type; size]
                //      ^
                tokens.bump_expected(ctx, TokenKind::SemiColon)?;

                // [type; size]
                //         ^
                let siz_first = tokens.bump_err(ctx, ErrorKind::InvalidToken)?;

                // [type; size]
                //            ^
                let siz_second = tokens.bump_err(ctx, ErrorKind::InvalidToken)?;

                // return Array(ty, siz) if size is a number and right_paren is ]
                match (&siz_first.kind, &siz_second.kind) {
                    (TokenKind::BigUInt(b), TokenKind::RightBracket) => {
                        let siz: u32 = b
                            .try_into()
                            .map_err(|_e| ctx.error(ErrorKind::InvalidArraySize, siz_first.span))?;
                        let span = span.merge_with(siz_second.span);

                        Ok(Ty {
                            kind: TyKind::Array(Box::new(ty.kind), siz),
                            span,
                        })
                    }
                    // [Field; nn]
                    // [Field; NN]
                    //         ^^^
                    (TokenKind::Identifier(name), TokenKind::RightBracket) => {
                        let siz = Ident::new(name.to_string(), siz_first.span);
                        let span = span.merge_with(siz_second.span);
                        let sym = if is_generic_parameter(name) {
                            Symbolic::Generic(siz)
                        } else {
                            Symbolic::Constant(siz)
                        };

                        Ok(Ty {
                            kind: TyKind::GenericSizedArray(Box::new(ty.kind), sym),
                            span,
                        })
                    }
                    _ => Err(ctx.error(ErrorKind::InvalidSymbolicSize, siz_first.span)),
                }
            }

            // unrecognized
            _ => Err(ctx.error(ErrorKind::InvalidType, token.span)),
        }
    }
}

//~
//~ ## Functions
//~
//~ Backus–Naur Form (BNF) grammar:
//~
//~ fn_sig ::= ident "(" param { "," param } ")" [ return_val ]
//~ return_val ::= "->" type
//~ param ::= { "pub" | "const" } ident ":" type
//~

impl FnSig {
    pub fn parse(ctx: &mut ParserCtx, tokens: &mut Tokens) -> Result<Self> {
        let (name, kind) = FuncOrMethod::parse(ctx, tokens)?;

        let arguments = FunctionDef::parse_args(ctx, tokens, &kind)?;

        // extract generic parameters from arguments
        let mut generics = GenericParameters::default();
        for arg in &arguments {
            match &arg.typ.kind {
                TyKind::Field { .. } => {
                    // extract from const argument
                    if is_generic_parameter(&arg.name.value) && arg.is_constant() {
                        generics.add(arg.name.value.to_string());
                    }
                }
                TyKind::Array(ty, _) => {
                    // recursively extract all generic parameters from the item type
                    let extracted = ty.extract_generics();

                    for name in extracted {
                        generics.add(name);
                    }
                }
                TyKind::GenericSizedArray(_, _) => {
                    // recursively extract all generic parameters from the symbolic size
                    let extracted = arg.typ.kind.extract_generics();

                    for name in extracted {
                        generics.add(name);
                    }
                }
                _ => (),
            }
        }

        let return_type = FunctionDef::parse_fn_return_type(ctx, tokens)?;

        Ok(Self {
            kind,
            name,
            generics,
            arguments,
            return_type,
        })
    }

    /// Recursively assign values to the generic parameters based on observed Array type argument
    fn resolve_generic_array(
        &mut self,
        sig_arg: &TyKind,
        observed: &TyKind,
        span: Span,
    ) -> Result<()> {
        match (sig_arg, observed) {
            // [[Field; NN]; MM]
            (TyKind::GenericSizedArray(ty, sym), TyKind::Array(observed_ty, observed_size)) => {
                // resolve the generic parameter
                match sym {
                    Symbolic::Generic(ident) => {
                        self.generics.assign(&ident.value, *observed_size, span)?;
                    }
                    _ => unreachable!("no operation allowed on symbolic size in function argument"),
                }

                // recursively resolve the generic parameter
                self.resolve_generic_array(ty, observed_ty, span)?;
            }
            // [[Field; NN]; 3]
            (TyKind::Array(ty, _), TyKind::Array(observed_ty, _)) => {
                // recursively resolve the generic parameter
                self.resolve_generic_array(ty, observed_ty, span)?;
            }
            _ => (),
        }

        Ok(())
    }

    /// Resolve generic values for each generic parameter
    pub fn resolve_generic_values(&mut self, observed: &[ExprMonoInfo]) -> Result<()> {
        for (sig_arg, observed_arg) in self.arguments.clone().iter().zip(observed) {
            let observed_ty = observed_arg.typ.clone().expect("expected type");
            match (&sig_arg.typ.kind, &observed_ty) {
                (TyKind::GenericSizedArray(_, _), TyKind::Array(_, _))
                | (TyKind::Array(_, _), TyKind::Array(_, _)) => {
                    self.resolve_generic_array(
                        &sig_arg.typ.kind,
                        &observed_ty,
                        observed_arg.expr.span,
                    )?;
                }
                // const NN: Field
                _ => {
                    let cst = observed_arg.constant;
                    if is_generic_parameter(sig_arg.name.value.as_str()) && cst.is_some() {
                        self.generics.assign(
                            &sig_arg.name.value,
                            cst.unwrap(),
                            observed_arg.expr.span,
                        )?;
                    }
                }
            }
        }

        Ok(())
    }

    /// Returns true if the function signature contains generic parameters or generic array types.
    /// Either:
    /// - `const NN: Field` or `[[Field; NN]; MM]`
    /// - `[Field; cst]`, where cst is a constant variable. We also monomorphize generic array with a constant var as its size.
    pub fn require_monomorphization(&self) -> bool {
        let has_arg_cst = self
            .arguments
            .iter()
            .any(|arg| self.has_constant(&arg.typ.kind));

        let has_ret_cst = self.return_type.is_some()
            && self.has_constant(&self.return_type.as_ref().unwrap().kind);

        !self.generics.is_empty() || has_arg_cst || has_ret_cst
    }

    /// Recursively check if the generic array symbolic value contains constant variant
    fn has_constant(&self, typ: &TyKind) -> bool {
        match typ {
            TyKind::GenericSizedArray(ty, sym) => {
                match sym {
                    Symbolic::Constant(_) => return true,
                    _ => false,
                };

                self.has_constant(ty)
            }
            TyKind::Array(ty, _) => self.has_constant(ty),
            _ => false,
        }
    }

    /// Returns the monomorphized function name,
    /// using the patter: `fn_full_qualified_name#generic1=value1#generic2=value2`
    pub fn monomorphized_name(&self) -> Ident {
        let mut name = self.name.clone();

        if self.require_monomorphization() {
            let mut generics = self.generics.0.iter().collect::<Vec<_>>();
            generics.sort_by(|a, b| a.0.cmp(b.0));

            let generics = generics
                .iter()
                .map(|(name, value)| format!("{}={}", name, value.unwrap()))
                .collect::<Vec<_>>()
                .join("#");

            name.value.push_str(&format!("#{}", generics));
        }

        name
    }
}

/// Any kind of text that can represent a type, a variable, a function name, etc.
#[derive(Debug, Default, Clone, Eq, Serialize, Deserialize, Educe)]
#[educe(Hash, PartialEq)]
pub struct Ident {
    pub value: String,
    #[educe(Hash(ignore))]
    #[educe(PartialEq(ignore))]
    pub span: Span,
}

impl Ident {
    pub fn new(value: String, span: Span) -> Self {
        Self { value, span }
    }

    pub fn parse(ctx: &mut ParserCtx, tokens: &mut Tokens) -> Result<Self> {
        let token = tokens.bump_err(ctx, ErrorKind::MissingToken)?;
        match token.kind {
            TokenKind::Identifier(ident) => Ok(Self {
                value: ident,
                span: token.span,
            }),

            _ => Err(ctx.error(
                ErrorKind::ExpectedToken(TokenKind::Identifier("".to_string())),
                token.span,
            )),
        }
    }
}

#[derive(Debug, Clone, Copy, Serialize, Deserialize)]
pub enum AttributeKind {
    Pub,
    Const,
}

impl AttributeKind {
    pub fn is_public(&self) -> bool {
        matches!(self, Self::Pub)
    }

    pub fn is_constant(&self) -> bool {
        matches!(self, Self::Const)
    }
}

#[derive(Debug, Clone, Serialize, Deserialize)]
pub struct Attribute {
    pub kind: AttributeKind,
    pub span: Span,
}

impl Attribute {
    pub fn is_public(&self) -> bool {
        self.kind.is_public()
    }

    pub fn is_constant(&self) -> bool {
        self.kind.is_constant()
    }
}

#[derive(Debug, Clone, Serialize, Deserialize)]
pub struct FunctionDef {
    pub sig: FnSig,
    pub body: Vec<Stmt>,
    pub span: Span,
}

#[derive(Debug, Clone, Serialize, Deserialize)]
pub enum FuncOrMethod {
    /// Function.
    Function(
        /// Set during name resolution.
        ModulePath,
    ),
    /// Method defined on a custom type.
    Method(CustomType),
}

impl Default for FuncOrMethod {
    fn default() -> Self {
        unreachable!()
    }
}

#[derive(Debug, Default, Clone, Serialize, Deserialize)]
pub struct GenericParameters(HashMap<String, Option<u32>>);

impl GenericParameters {
    /// Return all generic parameter names
    pub fn names(&self) -> HashSet<String> {
        self.0.keys().cloned().collect()
    }

    /// Add an unbound generic parameter
    pub fn add(&mut self, name: String) {
        self.0.insert(name, None);
    }

    /// Get the value of a generic parameter
    pub fn get(&self, name: &str) -> u32 {
        self.0
            .get(name)
            .expect("generic parameter not found")
            .expect("generic value not assigned")
    }

    /// Returns whether the generic parameters are empty
    pub fn is_empty(&self) -> bool {
        self.0.is_empty()
    }

    /// Bind a generic parameter to a value
    pub fn assign(&mut self, name: &String, value: u32, span: Span) -> Result<()> {
        let existing = self.0.get(name);
        match existing {
            Some(Some(v)) => {
                if *v == value {
                    return Ok(());
                }

                Err(Error::new(
                    "mast",
                    ErrorKind::ConflictGenericValue(name.to_string(), *v, value),
                    span,
                ))
            }
            Some(None) => {
                self.0.insert(name.to_string(), Some(value));
                Ok(())
            }
            None => Err(Error::new(
                "mast",
                ErrorKind::UnexpectedGenericParameter(name.to_string()),
                span,
            )),
        }
    }
}

// TODO: remove default here?
#[derive(Debug, Default, Clone, Serialize, Deserialize)]
pub struct FnSig {
    pub kind: FuncOrMethod,
    pub name: Ident,
    pub generics: GenericParameters,
    /// (pub, ident, type)
    pub arguments: Vec<FnArg>,
    pub return_type: Option<Ty>,
}

pub struct Method {
    pub sig: MethodSig,
    pub body: Vec<Stmt>,
    pub span: Span,
}

pub struct MethodSig {
    pub self_name: CustomType,
    pub name: Ident,
    /// (pub, ident, type)
    pub arguments: Vec<FnArg>,
    pub return_type: Option<Ty>,
}

#[derive(Debug, Clone, Serialize, Deserialize)]
pub struct FnArg {
    pub name: Ident,
    pub typ: Ty,
    pub attribute: Option<Attribute>,
    pub span: Span,
}

impl FnArg {
    pub fn is_public(&self) -> bool {
        self.attribute
            .as_ref()
            .map(|attr| attr.is_public())
            .unwrap_or(false)
    }

    pub fn is_constant(&self) -> bool {
        self.attribute
            .as_ref()
            .map(|attr| attr.is_constant())
            .unwrap_or(false)
    }
}

impl FuncOrMethod {
    pub fn parse(ctx: &mut ParserCtx, tokens: &mut Tokens) -> Result<(Ident, Self)> {
        // fn House.verify(   or   fn verify(
        //    ^^^^^                   ^^^^^
        let maybe_self_name = tokens.bump_ident(
            ctx,
            ErrorKind::InvalidFunctionSignature("expected function name"),
        )?;

        // fn House.verify(
        //    ^^^^^
        if is_type(&maybe_self_name.value) {
            let struct_name = maybe_self_name;
            // fn House.verify(
            //         ^
            tokens.bump_expected(ctx, TokenKind::Dot)?;

            // fn House.verify(
            //          ^^^^^^
            let name = tokens.bump_ident(
                ctx,
                ErrorKind::InvalidFunctionSignature("expected function name"),
            )?;

            Ok((
                name,
                FuncOrMethod::Method(CustomType {
                    module: ModulePath::Local,
                    name: struct_name.value,
                    span: struct_name.span,
                }),
            ))
        } else {
            // fn verify(
            //    ^^^^^^

            // check that it is not shadowing a builtin
            let fn_name = maybe_self_name;

            Ok((fn_name, FuncOrMethod::Function(ModulePath::Local)))
        }
    }
}

impl FunctionDef {
    pub fn is_main(&self) -> bool {
        self.sig.name.value == "main"
    }

    pub fn parse_args(
        ctx: &mut ParserCtx,
        tokens: &mut Tokens,
        fn_kind: &FuncOrMethod,
    ) -> Result<Vec<FnArg>> {
        // (pub arg1: type1, arg2: type2)
        // ^
        tokens.bump_expected(ctx, TokenKind::LeftParen)?;

        // (pub arg1: type1, arg2: type2)
        //   ^
        let mut args = vec![];

        loop {
            // `pub arg1: type1`
            //   ^   ^
            let token = tokens.bump_err(
                ctx,
                ErrorKind::InvalidFunctionSignature("expected function arguments"),
            )?;

            let (attribute, arg_name) = match token.kind {
                TokenKind::RightParen => break,
                // public input
                TokenKind::Keyword(Keyword::Pub) => {
                    let arg_name = Ident::parse(ctx, tokens)?;
                    (
                        Some(Attribute {
                            kind: AttributeKind::Pub,
                            span: token.span,
                        }),
                        arg_name,
                    )
                }
                // constant input
                TokenKind::Keyword(Keyword::Const) => {
                    let arg_name = Ident::parse(ctx, tokens)?;
                    (
                        Some(Attribute {
                            kind: AttributeKind::Const,
                            span: token.span,
                        }),
                        arg_name,
                    )
                }
                // private input
                TokenKind::Identifier(name) => (
                    None,
                    Ident {
                        value: name,
                        span: token.span,
                    },
                ),
                _ => {
                    return Err(ctx.error(
                        ErrorKind::InvalidFunctionSignature("expected identifier"),
                        token.span,
                    ));
                }
            };

            // self takes no value
            let arg_typ = if arg_name.value == "self" {
                let self_name = match fn_kind {
                    FuncOrMethod::Function(_) => {
                        return Err(ctx.error(
                            ErrorKind::InvalidFunctionSignature(
                                "the `self` argument is only allowed in methods, not functions",
                            ),
                            arg_name.span,
                        ));
                    }
                    FuncOrMethod::Method(self_name) => self_name,
                };

                if !args.is_empty() {
                    return Err(ctx.error(
                        ErrorKind::InvalidFunctionSignature("`self` must be the first argument"),
                        arg_name.span,
                    ));
                }

                Ty {
                    kind: TyKind::Custom {
                        module: ModulePath::Local,
                        name: self_name.name.clone(),
                    },
                    span: self_name.span,
                }
            } else {
                // :
                tokens.bump_expected(ctx, TokenKind::Colon)?;

                // type
                Ty::parse(ctx, tokens)?
            };

            // , or )
            let separator = tokens.bump_err(
                ctx,
                ErrorKind::InvalidFunctionSignature("expected end of function or other argument"),
            )?;

            let span = if let Some(attr) = &attribute {
                if &arg_name.value == "self" {
                    return Err(ctx.error(ErrorKind::SelfHasAttribute, arg_name.span));
                } else {
                    attr.span.merge_with(arg_typ.span)
                }
            } else {
                if &arg_name.value == "self" {
                    arg_name.span
                } else {
                    arg_name.span.merge_with(arg_typ.span)
                }
            };

            let mut arg = FnArg {
                name: arg_name,
                typ: arg_typ,
                attribute,
                span,
            };

            // if it is with const attribute, then converts it to a constant field.
            // this is because the parser doesn't know if a token has a corresponding attribute
            // until it has parsed the whole token.
            if arg.is_constant() {
                match &mut arg.typ.kind {
                    TyKind::Field { constant } => {
                        *constant = true;
                    }
                    _ => {
                        // for now we only allow constant fields
                        return Err(ctx.error(
                            ErrorKind::InvalidFunctionSignature(
                                "only allowed to have constant fields",
                            ),
                            arg.span,
                        ));
                    }
                }
            }

            args.push(arg);

            match separator.kind {
                // (pub arg1: type1, arg2: type2)
                //                 ^
                TokenKind::Comma => (),
                // (pub arg1: type1, arg2: type2)
                //                              ^
                TokenKind::RightParen => break,
                _ => {
                    return Err(ctx.error(
                        ErrorKind::InvalidFunctionSignature(
                            "expected end of function or other argument",
                        ),
                        separator.span,
                    ));
                }
            }
        }

        Ok(args)
    }

    pub fn parse_fn_return_type(ctx: &mut ParserCtx, tokens: &mut Tokens) -> Result<Option<Ty>> {
        match tokens.peek() {
            Some(Token {
                kind: TokenKind::RightArrow,
                ..
            }) => {
                tokens.bump(ctx);

                let return_type = Ty::parse(ctx, tokens)?;
                Ok(Some(return_type))
            }
            _ => Ok(None),
        }
    }

    pub fn parse_fn_body(ctx: &mut ParserCtx, tokens: &mut Tokens) -> Result<Vec<Stmt>> {
        let mut body = vec![];

        tokens.bump_expected(ctx, TokenKind::LeftCurlyBracket)?;

        loop {
            // end of the function
            let next_token = tokens.peek();
            if matches!(
                next_token,
                Some(Token {
                    kind: TokenKind::RightCurlyBracket,
                    ..
                })
            ) {
                tokens.bump(ctx);
                break;
            }

            // parse next statement
            let statement = Stmt::parse(ctx, tokens)?;
            body.push(statement);
        }

        Ok(body)
    }

    /// Parse a function, without the `fn` keyword.
    pub fn parse(ctx: &mut ParserCtx, tokens: &mut Tokens) -> Result<Self> {
        // ghetto way of getting the span of the function: get the span of the first token (name), then try to get the span of the last token
        let mut span = tokens
            .peek()
            .ok_or_else(|| {
                ctx.error(
                    ErrorKind::InvalidFunctionSignature("expected function name"),
                    ctx.last_span(),
                )
            })?
            .span;

        // parse signature
        let sig = FnSig::parse(ctx, tokens)?;

        // make sure that it doesn't shadow a builtin
        if BUILTIN_FN_NAMES.contains(&sig.name.value.as_ref()) {
            return Err(ctx.error(
                ErrorKind::ShadowingBuiltIn(sig.name.value.clone()),
                sig.name.span,
            ));
        }

        // parse body
        let body = Self::parse_fn_body(ctx, tokens)?;

        // here's the last token, that is if the function is not empty (maybe we should disallow empty functions?)

        if let Some(t) = body.last() {
            span = span.merge_with(t.span);
        } else {
            return Err(ctx.error(
                ErrorKind::InvalidFunctionSignature("expected function body"),
                ctx.last_span(),
            ));
        }

        let func = Self { sig, body, span };

        Ok(func)
    }
}

// TODO: enforce snake_case?
pub fn is_valid_fn_name(name: &str) -> bool {
    if let Some(first_char) = name.chars().next() {
        // first character is not a number
        (first_char.is_alphabetic() || first_char == '_')
            // first character is lowercase
            && first_char.is_lowercase()
            // all other characters are alphanumeric or underscore
            && name.chars().all(|c| c.is_alphanumeric() || c == '_')
    } else {
        false
    }
}

// TODO: enforce CamelCase?
pub fn is_valid_fn_type(name: &str) -> bool {
    if let Some(first_char) = name.chars().next() {
        // first character is not a number or alpha
        first_char.is_alphabetic()
            // first character is uppercase
            && first_char.is_uppercase()
            // all other characters are alphanumeric or underscore
            && name.chars().all(|c| c.is_alphanumeric() || c == '_')
    } else {
        false
    }
}

//
// ## Statements
//
//~ statement ::=
//~     | "let" ident "=" expr ";"
//~     | expr ";"
//~     | "return" expr ";"
//~
//~ where an expression is allowed only if it is a function call that does not return a value.
//~
//~ Actually currently we don't implement it this way.
//~ We don't expect an expression to be a statement,
//~ but a well defined function call:
//~
//~ fn_call ::= path "(" [ expr { "," expr } ] ")"
//~ path ::= ident { "::" ident }
//~

#[derive(Debug, Clone, Serialize, Deserialize)]
pub struct Range {
    pub start: Expr,
    pub end: Expr,
    pub span: Span,
}

#[derive(Debug, Clone, Serialize, Deserialize)]
pub enum ForLoopArgument {
    Range(Range),
    Iterator(Box<Expr>),
}

#[derive(Debug, Clone, Serialize, Deserialize)]
pub struct Stmt {
    pub kind: StmtKind,
    pub span: Span,
}

#[derive(Debug, Clone, Serialize, Deserialize)]
pub enum StmtKind {
    Assign {
        mutable: bool,
        lhs: Ident,
        rhs: Box<Expr>,
    },
    Expr(Box<Expr>),
    Return(Box<Expr>),
    Comment(String),

    // `for var in 0..10 { <body> }`
    ForLoop {
        var: Ident,
        range: Range,
        body: Vec<Stmt>,
    },

    // `for item in vec { <body> }`
    IteratorLoop {
        var: Ident,
        iterator: Box<Expr>,
        body: Vec<Stmt>,
    },
}

impl Stmt {
    /// Parse a numerical range in a for loop n..m
    fn parse_for_range(ctx: &mut ParserCtx, tokens: &mut Tokens) -> Result<Range> {
        let (start, start_span) = match tokens.bump(ctx) {
            Some(Token {
                kind: TokenKind::BigUInt(n),
                span,
            }) => {
                let start: u32 = n
                    .try_into()
                    .map_err(|_e| ctx.error(ErrorKind::InvalidRangeSize, span))?;
                (start, span)
            }
            _ => {
                return Err(ctx.error(
                    ErrorKind::ExpectedToken(TokenKind::BigUInt(num_bigint::BigUint::zero())),
                    ctx.last_span(),
                ))
            }
        };

        // for i in 0..5 { ... }
        //           ^^
        tokens.bump_expected(ctx, TokenKind::DoubleDot)?;

        // for i in 0..5 { ... }
        //             ^
        let (end, end_span) = match tokens.bump(ctx) {
            Some(Token {
                kind: TokenKind::BigUInt(n),
                span,
            }) => {
                let end: u32 = n
                    .try_into()
                    .map_err(|_e| ctx.error(ErrorKind::InvalidRangeSize, span))?;
                (end, span)
            }
            _ => {
                return Err(ctx.error(
                    ErrorKind::ExpectedToken(TokenKind::BigUInt(num_bigint::BigUint::zero())),
                    ctx.last_span(),
                ))
            }
        };

        let range = Range {
            start,
            end,
            span: start_span.merge_with(end_span),
        };

        Ok(range)
    }

    /// Returns a list of statement parsed until seeing the end of a block (`}`).
    pub fn parse(ctx: &mut ParserCtx, tokens: &mut Tokens) -> Result<Self> {
        match tokens.peek() {
            None => Err(ctx.error(ErrorKind::InvalidStatement, ctx.last_span())),
            // assignment
            Some(Token {
                kind: TokenKind::Keyword(Keyword::Let),
                span,
            }) => {
                let mut span = span;
                tokens.bump(ctx);

                // let mut x = 5;
                //     ^^^

                let mutable = if matches!(
                    tokens.peek(),
                    Some(Token {
                        kind: TokenKind::Keyword(Keyword::Mut),
                        ..
                    })
                ) {
                    tokens.bump(ctx);
                    true
                } else {
                    false
                };

                // let mut x = 5;
                //         ^
                let lhs = Ident::parse(ctx, tokens)?;

                // let mut x = 5;
                //           ^
                tokens.bump_expected(ctx, TokenKind::Equal)?;

                // let mut x = 5;
                //             ^
                let rhs = Box::new(Expr::parse(ctx, tokens)?);
                span = span.merge_with(rhs.span);

                // let mut x = 5;
                //              ^
                tokens.bump_expected(ctx, TokenKind::SemiColon)?;

                //
                Ok(Stmt {
                    kind: StmtKind::Assign { mutable, lhs, rhs },
                    span,
                })
            }

            // for loop, can be either a range or an iterator
            Some(Token {
                kind: TokenKind::Keyword(Keyword::For),
                span,
            }) => {
                tokens.bump(ctx);

                // for i in arg { ... }
                //     ^
                let var = Ident::parse(ctx, tokens)?;

                // for i in arg { ... }
                //       ^^
                tokens.bump_expected(ctx, TokenKind::Keyword(Keyword::In))?;

                // for i in arg { ... }
                //          ^
<<<<<<< HEAD
                // here we decide if this for loop is over a range or is an iterator,
                // if we see a number, we assume it's a for loop over range,
                // otherwise it's an iterator
                let argument: ForLoopArgument = match tokens.peek() {
                    Some(Token {
                        kind: TokenKind::BigUInt(_),
                        span: _,
                    }) => match Self::parse_for_range(ctx, tokens) {
                        Ok(range) => ForLoopArgument::Range(range),
                        Err(e) => return Err(e),
                    },
                    _ => {
                        let for_argument = Box::new(Expr::parse(ctx, tokens)?);
                        ForLoopArgument::Iterator(for_argument)
                    }
                };
=======
                let start = Expr::parse(ctx, tokens)?;

                // for i in 0..5 { ... }
                //           ^^
                tokens.bump_expected(ctx, TokenKind::DoubleDot)?;

                // for i in 0..5 { ... }
                //             ^
                let end = Expr::parse(ctx, tokens)?;

                let start_span = start.span;
                let end_span = end.span;
>>>>>>> bf79b71b

                // for i in arg { ... }
                //               ^
                tokens.bump_expected(ctx, TokenKind::LeftCurlyBracket)?;

                // for i in arg { ... }
                //                 ^^^
                let mut body = vec![];

                loop {
                    // for i in 0..5 { ... }
                    //                     ^
                    let next_token = tokens.peek();
                    if matches!(
                        next_token,
                        Some(Token {
                            kind: TokenKind::RightCurlyBracket,
                            ..
                        })
                    ) {
                        tokens.bump(ctx);
                        break;
                    }

                    // parse next statement
                    // TODO: should we prevent `return` here?
                    // TODO: in general, do we prevent early returns atm?
                    let statement = Stmt::parse(ctx, tokens)?;
                    body.push(statement);
                }

                //
                match argument {
                    ForLoopArgument::Range(range) => Ok(Stmt {
                        kind: StmtKind::ForLoop { var, range, body },
                        span,
                    }),
                    ForLoopArgument::Iterator(iterator) => Ok(Stmt {
                        kind: StmtKind::IteratorLoop {
                            var,
                            iterator,
                            body,
                        },
                        span,
                    }),
                }
            }

            // if/else
            Some(Token {
                kind: TokenKind::Keyword(Keyword::If),
                span: _,
            }) => {
                // TODO: wait, this should be implemented as an expression! not a statement
                panic!("if statements are not implemented yet. Use if expressions instead (e.g. `x = if cond {{ 1 }} else {{ 2 }};`)");
            }

            // return
            Some(Token {
                kind: TokenKind::Keyword(Keyword::Return),
                span,
            }) => {
                tokens.bump(ctx);

                // return xx;
                //        ^^
                let expr = Expr::parse(ctx, tokens)?;

                // return xx;
                //          ^
                let end_token = tokens.bump_expected(ctx, TokenKind::SemiColon)?;

                Ok(Stmt {
                    kind: StmtKind::Return(Box::new(expr)),
                    span: span.merge_with(end_token.span),
                })
            }

            // comment
            Some(Token {
                kind: TokenKind::Comment(c),
                span,
            }) => {
                tokens.bump(ctx);
                Ok(Stmt {
                    kind: StmtKind::Comment(c),
                    span,
                })
            }

            // statement expression (like function call)
            _ => {
                let expr = Expr::parse(ctx, tokens)?;
                let span = expr.span;

                tokens.bump_expected(ctx, TokenKind::SemiColon)?;

                Ok(Stmt {
                    kind: StmtKind::Expr(Box::new(expr)),
                    span,
                })
            }
        }
    }
}

//
// Scope
//

// TODO: where do I enforce that there's not several `use` with the same module name? or several functions with the same names? I guess that's something I need to enforce in any scope anyway...
#[derive(Debug)]

/// Things you can have in a scope (including the root scope).
pub struct Root<F>
where
    F: Field,
{
    pub kind: RootKind<F>,
    pub span: Span,
}

#[derive(Clone, Debug, Serialize, Deserialize)]
pub struct UsePath {
    pub module: Ident,
    pub submodule: Ident,
    pub span: Span,
}

impl From<&UsePath> for UserRepo {
    fn from(path: &UsePath) -> Self {
        UserRepo {
            user: path.module.value.clone(),
            repo: path.submodule.value.clone(),
        }
    }
}

impl Display for UsePath {
    fn fmt(&self, f: &mut std::fmt::Formatter<'_>) -> std::fmt::Result {
        write!(f, "{}::{}", self.module.value, self.submodule.value)
    }
}

impl UsePath {
    pub fn parse(ctx: &mut ParserCtx, tokens: &mut Tokens) -> Result<Self> {
        let module = tokens.bump_ident(
            ctx,
            ErrorKind::InvalidPath("wrong path: expected a module (TODO: better error"),
        )?;
        let span = module.span;

        tokens.bump_expected(ctx, TokenKind::DoubleColon)?; // ::

        let submodule = tokens.bump_ident(
            ctx,
            ErrorKind::InvalidPath(
                "wrong path: expected a submodule after `::` (TODO: better error",
            ),
        )?;

        let span = span.merge_with(submodule.span);
        Ok(UsePath {
            module,
            submodule,
            span,
        })
    }
}

#[derive(Debug)]
pub enum RootKind<F: Field> {
    Use(UsePath),
    FunctionDef(FunctionDef),
    Comment(String),
    StructDef(StructDef),
    ConstDef(ConstDef<F>),
}

//
// Const
//

#[derive(Debug)]
pub struct ConstDef<F>
where
    F: Field,
{
    pub module: ModulePath, // name resolution
    pub name: Ident,
    pub value: F,
    pub span: Span,
}

impl<F: Field + FromStr> ConstDef<F> {
    pub fn parse(ctx: &mut ParserCtx, tokens: &mut Tokens) -> Result<Self> {
        // const foo = 42;
        //       ^^^
        let name = Ident::parse(ctx, tokens)?;

        // const foo = 42;
        //           ^
        tokens.bump_expected(ctx, TokenKind::Equal)?;

        // const foo = 42;
        //             ^^
        let value = Expr::parse(ctx, tokens)?;
        let value = match &value.kind {
            ExprKind::BigUInt(n) => n
                .to_string()
                .parse()
                .map_err(|_e| ctx.error(ErrorKind::InvalidField(n.to_string()), value.span))?,
            _ => {
                return Err(ctx.error(ErrorKind::InvalidConstType, value.span));
            }
        };

        // const foo = 42;
        //               ^
        tokens.bump_expected(ctx, TokenKind::SemiColon)?;

        //
        let span = name.span;
        Ok(ConstDef {
            module: ModulePath::Local,
            name,
            value,
            span,
        })
    }
}<|MERGE_RESOLUTION|>--- conflicted
+++ resolved
@@ -1396,24 +1396,6 @@
 
                 // for i in arg { ... }
                 //          ^
-<<<<<<< HEAD
-                // here we decide if this for loop is over a range or is an iterator,
-                // if we see a number, we assume it's a for loop over range,
-                // otherwise it's an iterator
-                let argument: ForLoopArgument = match tokens.peek() {
-                    Some(Token {
-                        kind: TokenKind::BigUInt(_),
-                        span: _,
-                    }) => match Self::parse_for_range(ctx, tokens) {
-                        Ok(range) => ForLoopArgument::Range(range),
-                        Err(e) => return Err(e),
-                    },
-                    _ => {
-                        let for_argument = Box::new(Expr::parse(ctx, tokens)?);
-                        ForLoopArgument::Iterator(for_argument)
-                    }
-                };
-=======
                 let start = Expr::parse(ctx, tokens)?;
 
                 // for i in 0..5 { ... }
@@ -1426,7 +1408,12 @@
 
                 let start_span = start.span;
                 let end_span = end.span;
->>>>>>> bf79b71b
+
+                let range = Range {
+                    start,
+                    end,
+                    span: start_span.merge_with(end_span),
+                };
 
                 // for i in arg { ... }
                 //               ^
