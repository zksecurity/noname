--- conflicted
+++ resolved
@@ -372,13 +372,11 @@
     #[error("division by zero")]
     DivisionByZero,
 
-<<<<<<< HEAD
     #[error("cannot access private field `{1}` of struct `{0}` from outside its methods.")]
     PrivateFieldAccess(String, String),
-=======
+
     #[error("lhs `{0}` is less than rhs `{1}`")]
     NegativeLhsLessThanRhs(String, String),
->>>>>>> a9a83b8d
 
     #[error("Not enough variables provided to fill placeholders in the formatted string")]
     InsufficientVariables,
