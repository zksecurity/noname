--- conflicted
+++ resolved
@@ -97,11 +97,7 @@
         self.structs.get(qualified)
     }
 
-<<<<<<< HEAD
-    pub(crate) fn fn_info(&self, qualified: &FullyQualified) -> Option<&FnInfo> {
-=======
     pub(crate) fn fn_info(&self, qualified: &FullyQualified) -> Option<&FnInfo<B>> {
->>>>>>> 6a19226c
         self.functions.get(qualified)
     }
 
