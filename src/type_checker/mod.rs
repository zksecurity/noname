use std::{collections::HashMap, fmt::Display};

use crate::{
    backends::Backend,
    cli::packages::UserRepo,
    constants::Span,
    error::{Error, ErrorKind, Result},
    imports::FnKind,
    name_resolution::NAST,
    parser::{
        types::{FuncOrMethod, FunctionDef, ModulePath, RootKind, Ty, TyKind},
        CustomType, Expr, StructDef,
    },
};

use ark_ff::Field;
pub use checker::{FnInfo, StructInfo};
pub use fn_env::{TypeInfo, TypedFnEnv};

use serde::{Deserialize, Serialize};
use serde_with::{serde_as, SerializeDisplay};

pub mod checker;
pub mod fn_env;

const RESERVED_ARGS: [&str; 1] = ["public_output"];

#[serde_as]
#[derive(Debug, Clone, Serialize, Deserialize)]
pub struct ConstInfo<F>
where
    F: Field,
{
    #[serde_as(as = "crate::serialization::SerdeAs")]
    pub value: Vec<F>,
    pub typ: Ty,
}

#[derive(Debug, Clone, SerializeDisplay, Deserialize, PartialEq, Eq, Hash)]
pub struct FullyQualified {
    /// Set to `None` if the function is defined in the main module.
    pub module: Option<UserRepo>,
    pub name: String,
}

impl Display for FullyQualified {
    fn fmt(&self, f: &mut std::fmt::Formatter<'_>) -> std::fmt::Result {
        if let Some(module) = &self.module {
            write!(f, "{}/{}", module, self.name)
        } else {
            write!(f, "{}", self.name)
        }
    }
}

impl FullyQualified {
    pub fn local(name: String) -> Self {
        Self { module: None, name }
    }

    pub fn new(module: &ModulePath, name: &String) -> Self {
        let module = match module {
            ModulePath::Local => None,
            ModulePath::Alias(_) => unreachable!(),
            ModulePath::Absolute(user_repo) => Some(user_repo.clone()),
        };
        Self {
            module,
            name: name.clone(),
        }
    }
}

/// The environment we use to type check a noname program.
#[serde_as]
#[derive(Debug, Clone, Serialize)]
pub struct TypeChecker<B>
where
    B: Backend,
{
    /// the functions present in the scope
    /// contains at least the set of builtin functions (like assert_eq)
    #[serde(bound = "FnInfo<B>: Serialize")]
    #[serde_as(as = "Vec<(_, _)>")]
    pub functions: HashMap<FullyQualified, FnInfo<B>>,

    /// Custom structs type information and ASTs for methods.
    #[serde_as(as = "Vec<(_, _)>")]
    pub structs: HashMap<FullyQualified, StructInfo>,

    /// Constants declared in this module.
    #[serde(bound = "ConstInfo<B::Field>: Serialize")]
    #[serde_as(as = "Vec<(_, _)>")]
    pub constants: HashMap<FullyQualified, ConstInfo<B::Field>>,

    /// Mapping from node id to TyKind.
    /// This can be used by the circuit-writer when it needs type information.
    // TODO: I think we should get rid of this if we can
    pub node_types: HashMap<usize, TyKind>,

    /// The last node id for the MAST phase to reference.
    pub node_id: usize,
}

impl<B: Backend> TypeChecker<B> {
    pub(crate) fn expr_type(&self, expr: &Expr) -> Option<&TyKind> {
        self.node_types.get(&expr.node_id)
    }

    // TODO: can we get rid of this?
    pub(crate) fn node_type(&self, node_id: usize) -> Option<&TyKind> {
        self.node_types.get(&node_id)
    }

    pub(crate) fn struct_info(&self, qualified: &FullyQualified) -> Option<&StructInfo> {
        self.structs.get(qualified)
    }

    pub(crate) fn fn_info(&self, qualified: &FullyQualified) -> Option<&FnInfo<B>> {
        self.functions.get(qualified)
    }

    pub(crate) fn const_info(&self, qualified: &FullyQualified) -> Option<&ConstInfo<B::Field>> {
        self.constants.get(&qualified)
    }

    /// Returns the number of field elements contained in the given type.
    pub(crate) fn size_of(&self, typ: &TyKind) -> usize {
        match typ {
            TyKind::Field { .. } => 1,
            TyKind::Custom { module, name } => {
                let qualified = FullyQualified::new(module, name);
                let struct_info = self
                    .struct_info(&qualified)
                    .expect("bug in the mast: cannot find struct info");

                let mut sum = 0;

                for (_, t) in &struct_info.fields {
                    sum += self.size_of(t);
                }

                sum
            }
            TyKind::Array(typ, len) => (*len as usize) * self.size_of(typ),
            TyKind::GenericSizedArray(_, _) => {
                unreachable!("generic arrays should have been resolved")
            }
            TyKind::Bool => 1,
            TyKind::String(s) => s.len(),
            TyKind::Tuple(typs) => typs.iter().map(|ty| self.size_of(ty)).sum(),
        }
    }

    pub fn last_node_id(&self) -> usize {
        self.node_id
    }

    pub fn update_node_id(&mut self, node_id: usize) {
        self.node_id = node_id;
    }

    pub fn add_monomorphized_fn(&mut self, qualified: FullyQualified, fn_info: &FnInfo<B>) {
        self.functions.insert(qualified, fn_info.clone());
    }

    pub fn add_monomorphized_type(&mut self, node_id: usize, typ: TyKind) {
        self.node_types.insert(node_id, typ);
    }

    pub fn add_monomorphized_method(
        &mut self,
        qualified: FullyQualified,
        method_name: &str,
        method: &FunctionDef,
    ) {
        let struct_info = self
            .structs
            .get_mut(&qualified)
            .expect("couldn't find the struct for storing the method");
        struct_info
            .methods
            .insert(method_name.to_string(), method.clone());
    }

    pub fn remove_fn(&mut self, qualified: &FullyQualified) {
        self.functions.remove(qualified);
    }

    pub fn remove_method(&mut self, qualified: &FullyQualified, method_name: &str) {
        let struct_info = self
            .structs
            .get_mut(qualified)
            .expect("couldn't find the struct for storing the method");
        struct_info.methods.remove(method_name);
    }

    /// Update the type of a struct field.
    /// When the assignment is done, we need to update the type of the field.
    /// This is only for the case of updating field types to either a constant or a variable.
    pub fn update_struct_field(
        &mut self,
        qualified: &FullyQualified,
        field_name: &str,
        typ: TyKind,
    ) {
        let struct_info = self
            .structs
            .get_mut(qualified)
            .expect("couldn't find the struct for storing the method");

        // update the field type
        for field in struct_info.fields.iter_mut() {
            if field.0 == field_name {
                field.1 = typ;
                return;
            }
        }
    }
}

impl<B: Backend> TypeChecker<B> {
    // TODO: we can probably lazy const this
    pub fn new() -> Self {
        let mut type_checker = Self {
            functions: HashMap::new(),
            structs: HashMap::new(),
            constants: HashMap::new(),
            node_types: HashMap::new(),
            node_id: 0,
        };

        // initialize it with the standard library
        for module_impl in crate::stdlib::AllStdModules::all_std_modules() {
            let module_path =
                ModulePath::Absolute(UserRepo::new(&format!("std/{}", module_impl.get_name())));
            for fn_info in module_impl.get_parsed_fns() {
                let qualified = FullyQualified::new(&module_path, &fn_info.sig().name.value);
                if type_checker
                    .functions
                    .insert(qualified, fn_info.clone())
                    .is_some()
                {
                    panic!("type-checker bug: global imports conflict");
                }
            }
        }

        //
        type_checker
    }

    pub fn error(&self, kind: ErrorKind, span: Span) -> Error {
        Error::new("type-checker", kind, span)
    }

    /// This takes the AST produced by the parser, and performs two things:
    /// - resolves imports
    /// - type checks
    pub fn analyze(&mut self, nast: NAST<B>, is_lib: bool) -> Result<()> {
        //
        // Process constants
        //

        // we detect struct or function definition
        let mut abort = None;

        for root in &nast.ast.0 {
            match &root.kind {
                RootKind::ConstDef(cst) => {
                    // important: no struct or function definition must appear before a constant declaration
                    if let Some(span) = abort {
                        return Err(Error::new(
                            "type-checker",
                            ErrorKind::OrderOfConstDeclaration,
                            span,
                        ));
                    }

                    let qualified = FullyQualified::new(&cst.module, &cst.name.value);

                    if self
                        .constants
                        .insert(
                            qualified,
                            ConstInfo {
                                value: vec![cst.value],
                                typ: Ty {
                                    kind: TyKind::Field { constant: true },
                                    span: cst.span,
                                },
                            },
                        )
                        .is_some()
                    {
                        return Err(Error::new(
                            "type-checker",
                            ErrorKind::DuplicateDefinition(cst.name.value.clone()),
                            cst.name.span,
                        ));
                    }
                }

                RootKind::FunctionDef(FunctionDef { span, .. })
                | RootKind::StructDef(StructDef { span, .. }) => abort = Some(*span),

                RootKind::Use(_) | RootKind::Comment(_) => (),
            }
        }

        //
        // Type check structs
        //

        for root in &nast.ast.0 {
            match &root.kind {
                // `use user::repo;`
                RootKind::StructDef(struct_def) => {
                    let StructDef {
                        module,
                        name,
                        fields,
                        ..
                    } = struct_def;

                    let fields: Vec<_> = fields
                        .iter()
                        .map(|field| {
                            let (name, typ, attribute) = field;
                            (name.value.clone(), typ.kind.clone(), attribute.clone())
                        })
                        .collect();

                    let struct_info = StructInfo {
                        name: name.name.clone(),
                        fields,
                        methods: HashMap::new(),
                    };

                    let qualified = FullyQualified::new(module, &name.name);
                    self.structs.insert(qualified, struct_info);
                }

                RootKind::ConstDef(_)
                | RootKind::Use(_)
                | RootKind::FunctionDef(_)
                | RootKind::Comment(_) => (),
            }
        }

        //
        // Type check functions and methods
        //

        for root in &nast.ast.0 {
            match &root.kind {
                // `fn main() { ... }`
                RootKind::FunctionDef(function) => {
                    // create a new typed fn environment to type check the function
<<<<<<< HEAD
                    let mut typed_fn_env = TypedFnEnv::new(function.is_hint);
=======
                    let mut typed_fn_env = TypedFnEnv::new(&function.sig.kind);
>>>>>>> cd26e9a3

                    // if we're expecting a library, this should not be the main function
                    let is_main = function.is_main();
                    if is_main && is_lib {
                        return Err(Error::new(
                            "type-checker",
                            ErrorKind::MainFunctionInLib,
                            function.span,
                        ));
                    }

                    // if this is the main function check that it has arguments
                    if is_main && function.sig.arguments.is_empty() {
                        return Err(Error::new(
                            "type-checker",
                            ErrorKind::NoArgsInMain,
                            function.span,
                        ));
                    }

                    // save the function in the typed global env

                    if function.is_hint && function.body.is_empty() {
                        // convert to builtin function
                        let qualified = match &function.sig.kind {
                            FuncOrMethod::Function(module) => {
                                FullyQualified::new(module, &function.sig.name.value)
                            }
                            FuncOrMethod::Method(_) => unreachable!("methods are not supported"),
                        };

                        // this will override the builtin function in the global env
                        let builtin_fn = self
                            .functions
                            .get(&qualified)
                            .ok_or_else(|| {
                                Error::new(
                                    "type-checker",
                                    ErrorKind::MissingHintMapping(qualified.name.clone()),
                                    function.span,
                                )
                            })?
                            .kind
                            .clone();

                        // check it is a builtin function
                        let fn_handle = match builtin_fn {
                            FnKind::BuiltIn(_, fn_handle, _) => fn_handle,
                            _ => {
                                return Err(Error::new(
                                    "type-checker",
                                    ErrorKind::UnexpectedError("expected builtin function"),
                                    function.span,
                                ))
                            }
                        };

                        // override the builtin function as a hint function
                        self.functions.insert(
                            qualified,
                            FnInfo {
                                is_hint: true,
                                // todo: is there a case where we want to ignore argument types for hint functions?
                                kind: FnKind::BuiltIn(function.sig.clone(), fn_handle, false),
                                span: function.span,
                            },
                        );

                        continue;
                    };

                    let fn_kind = FnKind::Native(function.clone());
                    let fn_info = FnInfo {
                        kind: fn_kind,
                        is_hint: function.is_hint,
                        span: function.span,
                    };

                    match &function.sig.kind {
                        FuncOrMethod::Method(custom) => {
                            let CustomType {
                                module,
                                name,
                                span: _,
                            } = custom;
                            let qualified = FullyQualified::new(module, name);
                            let struct_info = self
                                .structs
                                .get_mut(&qualified)
                                .expect("couldn't find the struct for storing the method");

                            struct_info
                                .methods
                                .insert(function.sig.name.value.clone(), function.clone());
                        }
                        FuncOrMethod::Function(module) => {
                            let qualified = FullyQualified::new(module, &function.sig.name.value);
                            self.functions.insert(qualified, fn_info);
                        }
                    };

                    // store generic parameters as local vars in the fn_env
                    for name in function.sig.generics.names() {
                        typed_fn_env.store_type(
                            name.to_string(),
                            TypeInfo::new(TyKind::Field { constant: true }, function.span),
                        )?;
                    }

                    // store variables and their types in the fn_env
                    for arg in &function.sig.arguments {
                        // skip const generic as they should be already stored
                        if function.sig.generics.names().contains(&arg.name.value) {
                            continue;
                        }

                        // public_output is a reserved name,
                        // associated automatically to the public output of the main function
                        if RESERVED_ARGS.contains(&arg.name.value.as_str()) {
                            return Err(Error::new(
                                "type-checker",
                                ErrorKind::PublicOutputReserved(arg.name.value.to_string()),
                                arg.name.span,
                            ));
                        }

                        // `pub` arguments are only for the main function
                        if !is_main && arg.is_public() {
                            return Err(Error::new(
                                "type-checker",
                                ErrorKind::PubArgumentOutsideMain,
                                arg.attribute.as_ref().unwrap().span,
                            ));
                        }

                        // `const` arguments are only for non-main functions
                        if is_main && arg.is_constant() {
                            return Err(Error::new(
                                "type-checker",
                                ErrorKind::ConstArgumentNotForMain,
                                arg.name.span,
                            ));
                        }

                        // store the args' type in the fn environment
                        let arg_typ = arg.typ.kind.clone();

                        typed_fn_env
                            .store_type(arg.name.value.clone(), TypeInfo::new(arg_typ, arg.span))?;
                    }

                    // the output value returned by the main function is also a main_args with a special name (public_output)
                    if let Some(typ) = &function.sig.return_type {
                        if is_main {
                            match typ.kind {
                                TyKind::Field { constant: false }
                                | TyKind::Custom { .. }
                                | TyKind::Array(_, _)
                                | TyKind::Tuple(_)
                                | TyKind::Bool => {
                                    typed_fn_env.store_type(
                                        "public_output".to_string(),
                                        TypeInfo::new_mut(typ.kind.clone(), typ.span),
                                    )?;
                                }
                                TyKind::Field { constant: true } => unreachable!(),
                                TyKind::GenericSizedArray(_, _) => unreachable!(),
                                TyKind::String(_) => {
                                    todo!("String Type for circuits is not implemented")
                                }
                            }
                        }
                    }

                    // type system pass on the function body
                    self.check_block(
                        &mut typed_fn_env,
                        &function.body,
                        function.sig.return_type.as_ref(),
                        true,
                    )?;
                }

                RootKind::Use(_)
                | RootKind::ConstDef(_)
                | RootKind::StructDef(_)
                | RootKind::Comment(_) => (),
            };
        }

        Ok(())
    }
}<|MERGE_RESOLUTION|>--- conflicted
+++ resolved
@@ -136,7 +136,7 @@
 
                 let mut sum = 0;
 
-                for (_, t) in &struct_info.fields {
+                for (_, t, _) in &struct_info.fields {
                     sum += self.size_of(t);
                 }
 
@@ -357,11 +357,7 @@
                 // `fn main() { ... }`
                 RootKind::FunctionDef(function) => {
                     // create a new typed fn environment to type check the function
-<<<<<<< HEAD
-                    let mut typed_fn_env = TypedFnEnv::new(function.is_hint);
-=======
-                    let mut typed_fn_env = TypedFnEnv::new(&function.sig.kind);
->>>>>>> cd26e9a3
+                    let mut typed_fn_env = TypedFnEnv::new(&function.sig.kind, function.is_hint);
 
                     // if we're expecting a library, this should not be the main function
                     let is_main = function.is_main();
