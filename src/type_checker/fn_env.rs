--- conflicted
+++ resolved
@@ -56,33 +56,23 @@
     /// Determines if forloop variables are allowed to be accessed.
     forbid_forloop_scope: bool,
 
-<<<<<<< HEAD
     /// Indicates if the function is a hint function.
     in_hint_fn: bool,
-}
-
-impl TypedFnEnv {
-    /// Creates a new TypeEnv
-    pub fn new(is_hint: bool) -> Self {
-=======
+    
     /// The kind of function we're currently type checking
     current_fn_kind: FuncOrMethod,
 }
 
 impl TypedFnEnv {
     /// Creates a new TypeEnv with the given function kind
-    pub fn new(fn_kind: &FuncOrMethod) -> Self {
->>>>>>> cd26e9a3
+    pub fn new(fn_kind: &FuncOrMethod, is_hint: bool) -> Self {
         Self {
             current_scope: 0,
             vars: HashMap::new(),
             forloop_scopes: Vec::new(),
             forbid_forloop_scope: false,
-<<<<<<< HEAD
             in_hint_fn: is_hint,
-=======
             current_fn_kind: fn_kind.clone(),
->>>>>>> cd26e9a3
         }
     }
 
