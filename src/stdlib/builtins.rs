//! Builtins are imported by default.

use std::sync::Arc;

use ark_ff::{One, Zero};
use kimchi::o1_utils::FieldHelpers;
use num_bigint::BigUint;
use regex::Regex;

use crate::{
    backends::Backend,
    circuit_writer::{CircuitWriter, VarInfo},
    constants::Span,
    error::{Error, ErrorKind, Result},
    helpers::PrettyField,
    parser::types::{GenericParameters, ModulePath, TyKind},
    type_checker::FullyQualified,
    var::{ConstOrCell, Value, Var},
};

use super::{FnInfoType, Module};

pub const QUALIFIED_BUILTINS: &str = "std/builtins";
pub const BUILTIN_FN_NAMES: [&str; 3] = ["assert", "assert_eq", "log"];

pub struct BuiltinsLib {}

impl Module for BuiltinsLib {
    const MODULE: &'static str = "builtins";

    fn get_fns<B: Backend>() -> Vec<(&'static str, FnInfoType<B>, bool)> {
        vec![
            (AssertFn::SIGNATURE, AssertFn::builtin, false),
            (AssertEqFn::SIGNATURE, AssertEqFn::builtin, true),
            // true -> skip argument type checking for log
            (LogFn::SIGNATURE, LogFn::builtin, true),
        ]
    }
}

/// Represents a comparison that needs to be made
enum Comparison<B: Backend> {
    /// Compare two variables
    Vars(B::Var, B::Var),
    /// Compare a variable with a constant
    VarConst(B::Var, B::Field),
    /// Compare two constants
    Constants(B::Field, B::Field),
}

/// Helper function to generate all comparisons
fn assert_eq_values<B: Backend>(
    compiler: &CircuitWriter<B>,
    lhs_info: &VarInfo<B::Field, B::Var>,
    rhs_info: &VarInfo<B::Field, B::Var>,
    typ: &TyKind,
    span: Span,
) -> Vec<Comparison<B>> {
    let mut comparisons = Vec::new();

    match typ {
        // Field and Bool has the same logic
        TyKind::Field { .. } | TyKind::Bool | TyKind::String(..) => {
            let lhs_var = &lhs_info.var[0];
            let rhs_var = &rhs_info.var[0];
            match (lhs_var, rhs_var) {
                (ConstOrCell::Const(a), ConstOrCell::Const(b)) => {
                    comparisons.push(Comparison::Constants(a.clone(), b.clone()));
                }
                (ConstOrCell::Const(cst), ConstOrCell::Cell(cvar))
                | (ConstOrCell::Cell(cvar), ConstOrCell::Const(cst)) => {
                    comparisons.push(Comparison::VarConst(cvar.clone(), cst.clone()));
                }
                (ConstOrCell::Cell(lhs), ConstOrCell::Cell(rhs)) => {
                    comparisons.push(Comparison::Vars(lhs.clone(), rhs.clone()));
                }
            }
        }

        // Arrays (fixed size)
        TyKind::Array(element_type, size) => {
            let size = *size as usize;
            let element_size = compiler.size_of(element_type);

            // compare each element recursively
            for i in 0..size {
                let start = i * element_size;
                let mut element_comparisons = assert_eq_values(
                    compiler,
                    &VarInfo::new(
                        Var::new(lhs_info.var.range(start, element_size).to_vec(), span),
                        false,
                        Some(*element_type.clone()),
                    ),
                    &VarInfo::new(
                        Var::new(rhs_info.var.range(start, element_size).to_vec(), span),
                        false,
                        Some(*element_type.clone()),
                    ),
                    element_type,
                    span,
                );
                comparisons.append(&mut element_comparisons);
            }
        }

        // Custom types (structs)
        TyKind::Custom { module, name } => {
            let qualified = FullyQualified::new(module, name);
            let struct_info = compiler.struct_info(&qualified).expect("struct not found");

            // compare each field recursively
            let mut offset = 0;
            for (_, field_type, _) in &struct_info.fields {
                let field_size = compiler.size_of(field_type);
                let mut field_comparisons = assert_eq_values(
                    compiler,
                    &VarInfo::new(
                        Var::new(lhs_info.var.range(offset, field_size).to_vec(), span),
                        false,
                        Some(field_type.clone()),
                    ),
                    &VarInfo::new(
                        Var::new(rhs_info.var.range(offset, field_size).to_vec(), span),
                        false,
                        Some(field_type.clone()),
                    ),
                    field_type,
                    span,
                );
                comparisons.append(&mut field_comparisons);
                offset += field_size;
            }
        }

        // GenericSizedArray should be monomorphized to Array before reaching here
        // no need to handle it seperately
        TyKind::GenericSizedArray(_, _) => {
            unreachable!("GenericSizedArray should be monomorphized")
        }
<<<<<<< HEAD
        TyKind::String(_) => unreachable!("String are not supported for assert_eq yet"),
=======

        TyKind::String(_) => todo!("String is not implemented yet"),

        TyKind::Tuple(typs) => {
            let mut offset = 0;
            for ty in typs {
                let element_size = compiler.size_of(ty);
                let mut element_comparisions = assert_eq_values(
                    compiler,
                    &VarInfo::new(
                        Var::new(lhs_info.var.range(offset, element_size).to_vec(), span),
                        false,
                        Some(ty.clone()),
                    ),
                    &VarInfo::new(
                        Var::new(rhs_info.var.range(offset, element_size).to_vec(), span),
                        false,
                        Some(ty.clone()),
                    ),
                    ty,
                    span,
                );
                comparisons.append(&mut element_comparisions);
                offset += element_size;
            }
        }
>>>>>>> a9a83b8d
    }

    comparisons
}

pub trait Builtin {
    const SIGNATURE: &'static str;

    fn builtin<B: Backend>(
        compiler: &mut CircuitWriter<B>,
        generics: &GenericParameters,
        vars: &[VarInfo<B::Field, B::Var>],
        span: Span,
    ) -> Result<Option<Var<B::Field, B::Var>>>;
}

struct AssertEqFn {}
struct AssertFn {}
struct LogFn {}

impl Builtin for AssertEqFn {
    const SIGNATURE: &'static str = "assert_eq(lhs: Field, rhs: Field)";

    /// Asserts that two vars are equal.
    fn builtin<B: Backend>(
        compiler: &mut CircuitWriter<B>,
        _generics: &GenericParameters,
        vars: &[VarInfo<B::Field, B::Var>],
        span: Span,
    ) -> Result<Option<Var<B::Field, B::Var>>> {
        // we get two vars
        assert_eq!(vars.len(), 2);
        let lhs_info = &vars[0];
        let rhs_info = &vars[1];

        // get types of both arguments
        let lhs_type = lhs_info.typ.as_ref().ok_or_else(|| {
            Error::new(
                "constraint-generation",
                ErrorKind::UnexpectedError("No type info for lhs of assertion"),
                span,
            )
        })?;

        let rhs_type = rhs_info.typ.as_ref().ok_or_else(|| {
            Error::new(
                "constraint-generation",
                ErrorKind::UnexpectedError("No type info for rhs of assertion"),
                span,
            )
        })?;

        // they have the same type
        if !lhs_type.match_expected(rhs_type, false) {
            return Err(Error::new(
                "constraint-generation",
                ErrorKind::AssertEqTypeMismatch(lhs_type.clone(), rhs_type.clone()),
                span,
            ));
        }

        // first collect all comparisons needed
        let comparisons = assert_eq_values(compiler, lhs_info, rhs_info, lhs_type, span);

        // then add all the constraints
        for comparison in comparisons {
            match comparison {
                Comparison::Vars(lhs, rhs) => {
                    compiler.backend.assert_eq_var(&lhs, &rhs, span);
                }
                Comparison::VarConst(var, constant) => {
                    compiler.backend.assert_eq_const(&var, constant, span);
                }
                Comparison::Constants(a, b) => {
                    if a != b {
                        return Err(Error::new(
                            "constraint-generation",
                            ErrorKind::AssertionFailed,
                            span,
                        ));
                    }
                }
            }
        }

        Ok(None)
    }
}

impl Builtin for AssertFn {
    const SIGNATURE: &'static str = "assert(condition: Bool)";

    /// Asserts that a condition is true.
    fn builtin<B: Backend>(
        compiler: &mut CircuitWriter<B>,
        _generics: &GenericParameters,
        vars: &[VarInfo<B::Field, B::Var>],
        span: Span,
    ) -> Result<Option<Var<<B as Backend>::Field, <B as Backend>::Var>>> {
        // we get a single var
        assert_eq!(vars.len(), 1);

        // of type bool
        let var_info = &vars[0];
        assert!(matches!(var_info.typ, Some(TyKind::Bool)));

        // of only one field element
        let var = &var_info.var;
        assert_eq!(var.len(), 1);
        let cond = &var[0];

        match cond {
            ConstOrCell::Const(cst) => {
                assert!(cst.is_one());
            }
            ConstOrCell::Cell(cvar) => {
                let one = B::Field::one();
                compiler.backend.assert_eq_const(cvar, one, span);
            }
        }

        Ok(None)
    }
}

impl Builtin for LogFn {
    // todo: currently only supports a single field var
    // to support all the types, we can bypass the type check for this log function for now
    const SIGNATURE: &'static str = "log(var: Field)";

    /// Logging
    fn builtin<B: Backend>(
        compiler: &mut CircuitWriter<B>,
        _generics: &GenericParameters,
        vars: &[VarInfo<B::Field, B::Var>],
        span: Span,
    ) -> Result<Option<Var<B::Field, B::Var>>> {
        for var in vars {
            // todo: will need to support string argument in order to customize msg
            compiler.backend.log_var(var, span);
        }

        Ok(None)
    }
}<|MERGE_RESOLUTION|>--- conflicted
+++ resolved
@@ -138,9 +138,6 @@
         TyKind::GenericSizedArray(_, _) => {
             unreachable!("GenericSizedArray should be monomorphized")
         }
-<<<<<<< HEAD
-        TyKind::String(_) => unreachable!("String are not supported for assert_eq yet"),
-=======
 
         TyKind::String(_) => todo!("String is not implemented yet"),
 
@@ -167,7 +164,6 @@
                 offset += element_size;
             }
         }
->>>>>>> a9a83b8d
     }
 
     comparisons
