--- conflicted
+++ resolved
@@ -1,8 +1,4 @@
-<<<<<<< HEAD
 use std::{collections::{HashMap, HashSet}, ops::Neg as _};
-=======
-use std::{collections::HashMap, ops::Neg};
->>>>>>> 6a19226c
 
 use once_cell::sync::Lazy;
 
@@ -23,39 +19,10 @@
     var::{ConstOrCell, Var},
 };
 
-<<<<<<< HEAD
 use self::crypto::get_crypto_fn;
 
 pub mod crypto;
 
-=======
-pub mod crypto;
-
-/// Takes a list of function signatures (as strings) and their associated function pointer,
-/// returns the same list but with the parsed functions (as [FunctionSig]).
-pub fn parse_fn_sigs<B: Backend>(fn_sigs: &[(&str, FnHandle<B>)]) -> HashMap<String, FnInfo<B>> {
-    let mut functions = HashMap::new();
-    let ctx = &mut ParserCtx::default();
-
-    for (sig, fn_ptr) in fn_sigs {
-        // filename_id 0 is for builtins
-        let mut tokens = Token::parse(0, sig).unwrap();
-
-        let sig = FnSig::parse(ctx, &mut tokens).unwrap();
-
-        functions.insert(
-            sig.name.value.clone(),
-            FnInfo {
-                kind: FnKind::BuiltIn(sig, *fn_ptr),
-                span: Span::default(),
-            },
-        );
-    }
-
-    functions
-}
-
->>>>>>> 6a19226c
 //
 // Builtins or utils (imported by default)
 // TODO: give a name that's useful for the user,
@@ -66,7 +33,6 @@
 const ASSERT_FN: &str = "assert(condition: Bool)";
 const ASSERT_EQ_FN: &str = "assert_eq(lhs: Field, rhs: Field)";
 
-<<<<<<< HEAD
 /// List of builtin function signatures.
 pub const BUILTIN_SIGS: &[&str] = &[ASSERT_FN, ASSERT_EQ_FN];
 
@@ -79,31 +45,11 @@
             let mut tokens = Token::parse(0, s).unwrap();
             let sig = FnSig::parse(ctx, &mut tokens).unwrap();
             sig.name.value
-=======
-pub static BUILTIN_FNS_SIGS: Lazy<HashMap<&'static str, FnSig>> = Lazy::new(|| {
-    let sigs = [ASSERT_FN, ASSERT_EQ_FN];
-
-    // create a hashmap from the FnSig
-    sigs.iter()
-        .map(|sig| {
-            let ctx = &mut ParserCtx::default();
-            let mut tokens = Token::parse(0, sig).unwrap();
-            let fn_sig = FnSig::parse(ctx, &mut tokens).unwrap();
-
-            (sig.to_owned(), fn_sig)
->>>>>>> 6a19226c
         })
         .collect()
 });
 
-<<<<<<< HEAD
-pub fn get_builtin_fn(name: &str) -> Option<FnInfo> {
-=======
-pub fn get_builtin_fn<B>(name: &str) -> FnInfo<B>
-where
-    B: Backend,
-{
->>>>>>> 6a19226c
+pub fn get_builtin_fn<B: Backend>(name: &str) -> Option<FnInfo<B>> {
     let ctx = &mut ParserCtx::default();
     let mut tokens = Token::parse(0, name).unwrap();
     let sig = FnSig::parse(ctx, &mut tokens).unwrap();
@@ -111,7 +57,6 @@
     let fn_handle = match name {
         ASSERT_FN => assert,
         ASSERT_EQ_FN => assert_eq,
-<<<<<<< HEAD
         _ => return None,
     };
 
@@ -122,40 +67,16 @@
 }
 
 /// a function returns builtin functions
-pub fn builtin_fns() -> Vec<FnInfo> {
+pub fn builtin_fns<B: Backend>() -> Vec<FnInfo<B>> {
     BUILTIN_SIGS
         .iter()
         .map(|sig| get_builtin_fn(sig).unwrap())
         .collect()
 }
-=======
-        _ => unreachable!(),
-    };
 
-    FnInfo {
-        kind: FnKind::BuiltIn(sig, fn_handle),
-        span: Span::default(),
-    }
-}
-
-/// a function iterate through builtin functions
-pub fn builtin_fns<B: Backend>() -> Vec<FnInfo<B>> {
-    BUILTIN_FNS_SIGS
-        .iter()
-        .map(|(sig, _)| get_builtin_fn::<B>(sig))
-        .collect()
-}
-
-pub fn has_builtin_fn(name: &str) -> bool {
-    BUILTIN_FNS_SIGS.iter().any(|(_, s)| s.name.value == name)
-}
->>>>>>> 6a19226c
-
-fn assert_eq<B: Backend>(
-    circuit: &mut CircuitWriter<B>,
-    vars: &[VarInfo<B::Field>],
-    span: Span,
-) -> Result<Option<Var<B::Field>>> {
+/// Asserts that two vars are equal.
+fn assert_eq<B: Backend>(circuit: &mut CircuitWriter<B>, vars: &[VarInfo<B::Field>], span: Span) -> Result<Option<Var<B::Field>>> {
+    // we get two vars
     assert_eq!(vars.len(), 2);
     let lhs_info = &vars[0];
     let rhs_info = &vars[1];
