--- conflicted
+++ resolved
@@ -4,11 +4,7 @@
     cli::packages::UserRepo,
     error::Result,
     parser::{types::ModulePath, CustomType, Expr, ExprKind},
-<<<<<<< HEAD
     stdlib::{BUILTIN_FN_NAMES, QUALIFIED_BUILTINS},
-=======
-    stdlib::{has_builtin_fn, QUALIFIED_BUILTINS},
->>>>>>> 6a19226c
 };
 
 use super::context::NameResCtx;
@@ -27,12 +23,8 @@
                 fn_name,
                 args,
             } => {
-<<<<<<< HEAD
                 if matches!(module, ModulePath::Local) && BUILTIN_FN_NAMES.contains(&fn_name.value)
                 {
-=======
-                if matches!(module, ModulePath::Local) && has_builtin_fn(fn_name.value.as_str()) {
->>>>>>> 6a19226c
                     // if it's a builtin, use `std::builtin`
                     *module = ModulePath::Absolute(UserRepo::new(QUALIFIED_BUILTINS));
                 } else {
